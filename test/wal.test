--- conflicted
+++ resolved
@@ -22,14 +22,11 @@
 set testprefix wal
 
 ifcapable !wal {finish_test ; return }
-<<<<<<< HEAD
 if { ![wal_is_ok] } {
   finish_test 
   return 
 }
-=======
 test_set_config_pagecache 0 0
->>>>>>> 2a6e7a44
 
 proc reopen_db {} {
   catch { db close }
