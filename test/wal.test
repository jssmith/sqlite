# 2010 April 13
#
# The author disclaims copyright to this source code.  In place of
# a legal notice, here is a blessing:
#
#    May you do good and not evil.
#    May you find forgiveness for yourself and forgive others.
#    May you share freely, never taking more than you give.
#
#***********************************************************************
# This file implements regression tests for SQLite library.  The
# focus of this file is testing the operation of the library in
# "PRAGMA journal_mode=WAL" mode.
#

set testdir [file dirname $argv0]
source $testdir/tester.tcl
source $testdir/lock_common.tcl
source $testdir/malloc_common.tcl
source $testdir/wal_common.tcl

set testprefix wal

ifcapable !wal {finish_test ; return }
if { ![wal_is_ok] } {
  finish_test 
  return 
}

proc reopen_db {} {
  catch { db close }
  forcedelete test.db test.db-wal test.db-wal-summary
  sqlite3_wal db test.db
}

set ::blobcnt 0
proc blob {nByte} {
  incr ::blobcnt
  return [string range [string repeat "${::blobcnt}x" $nByte] 1 $nByte]
}

proc sqlite3_wal {args} {
  eval sqlite3 $args
  [lindex $args 0] eval { PRAGMA auto_vacuum = 0 }
  [lindex $args 0] eval { PRAGMA page_size = 1024 }
  [lindex $args 0] eval { PRAGMA journal_mode = wal }
  [lindex $args 0] eval { PRAGMA synchronous = normal }
  [lindex $args 0] function blob blob
}

proc log_deleted {logfile} {
  return [expr [file exists $logfile]==0]
}

#
# These are 'warm-body' tests used while developing the WAL code. They
# serve to prove that a few really simple cases work:
#
# wal-1.*: Read and write the database.
# wal-2.*: Test MVCC with one reader, one writer.
# wal-3.*: Test transaction rollback.
# wal-4.*: Test savepoint/statement rollback.
# wal-5.*: Test the temp database.
# wal-6.*: Test creating databases with different page sizes.
#
#
#
do_test wal-0.1 {
  execsql { PRAGMA auto_vacuum = 0 }
  execsql { PRAGMA synchronous = normal }
  execsql { PRAGMA journal_mode = wal }
} {wal}
do_test wal-0.2 {
  file size test.db
} {1024}

do_test wal-1.0 {
  execsql { 
    BEGIN;
    CREATE TABLE t1(a, b); 
  }
  list [file exists test.db-journal] \
       [file exists test.db-wal]     \
       [file size test.db]
} {0 1 1024}
do_test wal-1.1 {
  execsql COMMIT
  list [file exists test.db-journal] [file exists test.db-wal]
} {0 1}
do_test wal-1.2 {
  # There are now two pages in the log.
  file size test.db-wal
} [wal_file_size 2 1024]

do_test wal-1.3 {
  execsql { SELECT * FROM sqlite_master }
} {table t1 t1 2 {CREATE TABLE t1(a, b)}}

do_test wal-1.4 {
  execsql { INSERT INTO t1 VALUES(1, 2) }
  execsql { INSERT INTO t1 VALUES(3, 4) }
  execsql { INSERT INTO t1 VALUES(5, 6) }
  execsql { INSERT INTO t1 VALUES(7, 8) }
  execsql { INSERT INTO t1 VALUES(9, 10) }
} {}

do_test wal-1.5 {
  execsql { SELECT * FROM t1 }
} {1 2 3 4 5 6 7 8 9 10}

do_test wal-2.1 {
  sqlite3_wal db2 ./test.db
  execsql { BEGIN; SELECT * FROM t1 } db2
} {1 2 3 4 5 6 7 8 9 10}

do_test wal-2.2 {
  execsql { INSERT INTO t1 VALUES(11, 12) }
  execsql { SELECT * FROM t1 }
} {1 2 3 4 5 6 7 8 9 10 11 12}

do_test wal-2.3 {
  execsql { SELECT * FROM t1 } db2
} {1 2 3 4 5 6 7 8 9 10}

do_test wal-2.4 {
  execsql { INSERT INTO t1 VALUES(13, 14) }
  execsql { SELECT * FROM t1 }
} {1 2 3 4 5 6 7 8 9 10 11 12 13 14}

do_test wal-2.5 {
  execsql { SELECT * FROM t1 } db2
} {1 2 3 4 5 6 7 8 9 10}

do_test wal-2.6 {
  execsql { COMMIT; SELECT * FROM t1 } db2
} {1 2 3 4 5 6 7 8 9 10 11 12 13 14}

do_test wal-3.1 {
  execsql { BEGIN; DELETE FROM t1 }
  execsql { SELECT * FROM t1 }
} {}
do_test wal-3.2 {
  execsql { SELECT * FROM t1 } db2
} {1 2 3 4 5 6 7 8 9 10 11 12 13 14}
do_test wal-3.3 {
  execsql { ROLLBACK }
  execsql { SELECT * FROM t1 }
} {1 2 3 4 5 6 7 8 9 10 11 12 13 14}
db2 close

#-------------------------------------------------------------------------
# The following tests, wal-4.*, test that savepoints work with WAL 
# databases.
#
do_test wal-4.1 {
  execsql {
    DELETE FROM t1;
    BEGIN;
      INSERT INTO t1 VALUES('a', 'b');
      SAVEPOINT sp;
        INSERT INTO t1 VALUES('c', 'd');
        SELECT * FROM t1;
  }
} {a b c d}
do_test wal-4.2 {
  execsql {
      ROLLBACK TO sp;
      SELECT * FROM t1;
  }
} {a b}
do_test wal-4.3 {
  execsql {
    COMMIT;
    SELECT * FROM t1;
  }
} {a b}

do_test wal-4.4.1 {
  db close
  sqlite3 db test.db
  db func blob blob
  list [execsql { SELECT * FROM t1 }] [file size test.db-wal]
} {{a b} 0}
do_test wal-4.4.2 {
  execsql { PRAGMA cache_size = 10 }
  execsql {
    CREATE TABLE t2(a, b);
    INSERT INTO t2 VALUES(blob(400), blob(400));
    SAVEPOINT tr;
      INSERT INTO t2 SELECT blob(400), blob(400) FROM t2; /*  2 */
      INSERT INTO t2 SELECT blob(400), blob(400) FROM t2; /*  4 */
      INSERT INTO t2 SELECT blob(400), blob(400) FROM t2; /*  8 */
      INSERT INTO t2 SELECT blob(400), blob(400) FROM t2; /* 16 */
      INSERT INTO t2 SELECT blob(400), blob(400) FROM t2; /* 32 */
      INSERT INTO t1 SELECT blob(400), blob(400) FROM t1; /*  2 */
      INSERT INTO t1 SELECT blob(400), blob(400) FROM t1; /*  4 */
      INSERT INTO t1 SELECT blob(400), blob(400) FROM t1; /*  8 */
      INSERT INTO t1 SELECT blob(400), blob(400) FROM t1; /* 16 */
      INSERT INTO t1 SELECT blob(400), blob(400) FROM t1; /* 32 */
      SELECT count(*) FROM t2;
  }
} {32}
do_test wal-4.4.3 {
  execsql { ROLLBACK TO tr }
} {}
do_test wal-4.4.4 {
  set logsize [file size test.db-wal]
  execsql {
      INSERT INTO t1 VALUES('x', 'y');
    RELEASE tr;
  }
  expr { $logsize == [file size test.db-wal] }
} {1}
do_test wal-4.4.5 {
  execsql { SELECT count(*) FROM t2 }
} {1}
do_test wal-4.4.6 {
  forcecopy test.db test2.db
  forcecopy test.db-wal test2.db-wal
  sqlite3 db2 test2.db
  execsql { SELECT count(*) FROM t2 ; SELECT count(*) FROM t1 } db2
} {1 2}
do_test wal-4.4.7 {
  execsql { PRAGMA integrity_check } db2
} {ok}
db2 close

do_test wal-4.5.1 {
  reopen_db
  db func blob blob
  execsql {
    PRAGMA journal_mode = WAL;
    CREATE TABLE t1(a, b);
    INSERT INTO t1 VALUES('a', 'b');
  }
  sqlite3 db test.db
  db func blob blob
  list [execsql { SELECT * FROM t1 }] [file size test.db-wal]
} {{a b} 0}
do_test wal-4.5.2 {
  execsql { PRAGMA cache_size = 10 }
  execsql {
    CREATE TABLE t2(a, b);
    BEGIN;
    INSERT INTO t2 VALUES(blob(400), blob(400));
    SAVEPOINT tr;
      INSERT INTO t2 SELECT blob(400), blob(400) FROM t2; /*  2 */
      INSERT INTO t2 SELECT blob(400), blob(400) FROM t2; /*  4 */
      INSERT INTO t2 SELECT blob(400), blob(400) FROM t2; /*  8 */
      INSERT INTO t2 SELECT blob(400), blob(400) FROM t2; /* 16 */
      INSERT INTO t2 SELECT blob(400), blob(400) FROM t2; /* 32 */
      INSERT INTO t1 SELECT blob(400), blob(400) FROM t1; /*  2 */
      INSERT INTO t1 SELECT blob(400), blob(400) FROM t1; /*  4 */
      INSERT INTO t1 SELECT blob(400), blob(400) FROM t1; /*  8 */
      INSERT INTO t1 SELECT blob(400), blob(400) FROM t1; /* 16 */
      INSERT INTO t1 SELECT blob(400), blob(400) FROM t1; /* 32 */
      SELECT count(*) FROM t2;
  }
} {32}
do_test wal-4.5.3 {
  execsql { ROLLBACK TO tr }
} {}
do_test wal-4.5.4 {
  set logsize [file size test.db-wal]
  execsql {
      INSERT INTO t1 VALUES('x', 'y');
    RELEASE tr;
    COMMIT;
  }
  expr { $logsize == [file size test.db-wal] }
} {1}
do_test wal-4.5.5 {
  execsql { SELECT count(*) FROM t2 ; SELECT count(*) FROM t1 }
} {1 2}
do_test wal-4.5.6 {
  forcecopy test.db test2.db
  forcecopy test.db-wal test2.db-wal
  sqlite3 db2 test2.db
  execsql { SELECT count(*) FROM t2 ; SELECT count(*) FROM t1 } db2
} {1 2}
do_test wal-4.5.7 {
  execsql { PRAGMA integrity_check } db2
} {ok}
db2 close

do_test wal-4.6.1 {
  execsql {
    DELETE FROM t2;
    PRAGMA wal_checkpoint;
    BEGIN;
      INSERT INTO t2 VALUES('w', 'x');
      SAVEPOINT save;
        INSERT INTO t2 VALUES('y', 'z');
      ROLLBACK TO save;
    COMMIT;
  }
  execsql { SELECT * FROM t2 }
} {w x}


reopen_db
do_test wal-5.1 {
  execsql {
    CREATE TEMP TABLE t2(a, b);
    INSERT INTO t2 VALUES(1, 2);
  }
} {}
do_test wal-5.2 {
  execsql {
    BEGIN;
      INSERT INTO t2 VALUES(3, 4);
      SELECT * FROM t2;
  }
} {1 2 3 4}
do_test wal-5.3 {
  execsql {
    ROLLBACK;
    SELECT * FROM t2;
  }
} {1 2}
do_test wal-5.4 {
  execsql {
    CREATE TEMP TABLE t3(x UNIQUE);
    BEGIN;
      INSERT INTO t2 VALUES(3, 4);
      INSERT INTO t3 VALUES('abc');
  }
  catchsql { INSERT INTO t3 VALUES('abc') }
} {1 {column x is not unique}}
do_test wal-5.5 {
  execsql {
    COMMIT;
    SELECT * FROM t2;
  }
} {1 2 3 4}
db close

foreach sector {512 4096} {
  sqlite3_simulate_device -sectorsize $sector
  foreach pgsz {512 1024 2048 4096} {
    forcedelete test.db test.db-wal
    do_test wal-6.$sector.$pgsz.1 {
      sqlite3 db test.db -vfs devsym
      execsql "
        PRAGMA page_size = $pgsz;
        PRAGMA auto_vacuum = 0;
        PRAGMA journal_mode = wal;
      "
      execsql "
        CREATE TABLE t1(a, b);
        INSERT INTO t1 VALUES(1, 2);
      "
      db close
      file size test.db
    } [expr $pgsz*2]
  
    do_test wal-6.$sector.$pgsz.2 {
      log_deleted test.db-wal
    } {1}
  }
}

do_test wal-7.1 {
  forcedelete test.db test.db-wal
  sqlite3_wal db test.db
  execsql {
    PRAGMA page_size = 1024;
    CREATE TABLE t1(a, b);
    INSERT INTO t1 VALUES(1, 2);
  }
  list [file size test.db] [file size test.db-wal]
} [list 1024 [wal_file_size 3 1024]]
do_test wal-7.2 {
  execsql { PRAGMA wal_checkpoint }
  list [file size test.db] [file size test.db-wal]
} [list 2048 [wal_file_size 3 1024]]

# Execute some transactions in auto-vacuum mode to test database file
# truncation.
#
do_test wal-8.1 {
  reopen_db
  catch { db close }
  forcedelete test.db test.db-wal

  sqlite3 db test.db
  db function blob blob
  execsql {
    PRAGMA auto_vacuum = 1;
    PRAGMA journal_mode = wal;
    PRAGMA auto_vacuum;
  }
} {wal 1}
do_test wal-8.2 {
  execsql {
    PRAGMA page_size = 1024;
    CREATE TABLE t1(x);
    INSERT INTO t1 VALUES(blob(900));
    INSERT INTO t1 VALUES(blob(900));
    INSERT INTO t1 SELECT blob(900) FROM t1;       /*  4 */
    INSERT INTO t1 SELECT blob(900) FROM t1;       /*  8 */
    INSERT INTO t1 SELECT blob(900) FROM t1;       /* 16 */
    INSERT INTO t1 SELECT blob(900) FROM t1;       /* 32 */
    INSERT INTO t1 SELECT blob(900) FROM t1;       /* 64 */
    PRAGMA wal_checkpoint;
  }
  file size test.db
} [expr 68*1024]
do_test wal-8.3 {
  execsql { 
    DELETE FROM t1 WHERE rowid<54;
    PRAGMA wal_checkpoint;
  }
  file size test.db
} [expr 14*1024]

# Run some "warm-body" tests to ensure that log-summary files with more
# than 256 entries (log summaries that contain index blocks) work Ok.
#
do_test wal-9.1 {
  reopen_db
  execsql {
    PRAGMA cache_size=2000;
    CREATE TABLE t1(x PRIMARY KEY);
    INSERT INTO t1 VALUES(blob(900));
    INSERT INTO t1 VALUES(blob(900));
    INSERT INTO t1 SELECT blob(900) FROM t1;       /*  4 */
    INSERT INTO t1 SELECT blob(900) FROM t1;       /*  8 */
    INSERT INTO t1 SELECT blob(900) FROM t1;       /* 16 */
    INSERT INTO t1 SELECT blob(900) FROM t1;       /* 32 */
    INSERT INTO t1 SELECT blob(900) FROM t1;       /* 64 */
    INSERT INTO t1 SELECT blob(900) FROM t1;       /* 128 */
    INSERT INTO t1 SELECT blob(900) FROM t1;       /* 256 */
  }
  file size test.db
} 1024
do_test wal-9.2 {
  sqlite3_wal db2 test.db
  execsql {PRAGMA integrity_check } db2
} {ok}

do_test wal-9.3 {
  forcedelete test2.db test2.db-wal
  copy_file test.db test2.db
  copy_file test.db-wal test2.db-wal
  sqlite3_wal db3 test2.db 
  execsql {PRAGMA integrity_check } db3
} {ok}
db3 close

do_test wal-9.4 {
  execsql { PRAGMA wal_checkpoint }
  db2 close
  sqlite3_wal db2 test.db
  execsql {PRAGMA integrity_check } db2
} {ok}

foreach handle {db db2 db3} { catch { $handle close } }
unset handle

#-------------------------------------------------------------------------
# The following block of tests - wal-10.* - test that the WAL locking 
# scheme works in simple cases. This block of tests is run twice. Once
# using multiple connections in the address space of the current process,
# and once with all connections except one running in external processes.
#
do_multiclient_test tn {

  # Initialize the database schema and contents.
  #
  do_test wal-10.$tn.1 {
    execsql {
      PRAGMA auto_vacuum = 0;
      PRAGMA journal_mode = wal;
      CREATE TABLE t1(a, b);
      INSERT INTO t1 VALUES(1, 2);
      SELECT * FROM t1;
    }
  } {wal 1 2}

  # Open a transaction and write to the database using [db]. Check that [db2]
  # is still able to read the snapshot before the transaction was opened.
  #
  do_test wal-10.$tn.2 {
    execsql { BEGIN; INSERT INTO t1 VALUES(3, 4); }
    sql2 {SELECT * FROM t1}
  } {1 2}

  # Have [db] commit the transaction. Check that [db2] is now seeing the 
  # new, updated snapshot.
  #
  do_test wal-10.$tn.3 {
    execsql { COMMIT }
    sql2 {SELECT * FROM t1}
  } {1 2 3 4}

  # Have [db2] open a read transaction. Then write to the db via [db]. Check
  # that [db2] is still seeing the original snapshot. Then read with [db3].
  # [db3] should see the newly committed data.
  #
  do_test wal-10.$tn.4 {
    sql2 { BEGIN ; SELECT * FROM t1}
  } {1 2 3 4}
  do_test wal-10.$tn.5 {
    execsql { INSERT INTO t1 VALUES(5, 6); }
    sql2 {SELECT * FROM t1}
  } {1 2 3 4}
  do_test wal-10.$tn.6 {
    sql3 {SELECT * FROM t1}
  } {1 2 3 4 5 6}
  do_test wal-10.$tn.7 {
    sql2 COMMIT
  } {}

  # Have [db2] open a write transaction. Then attempt to write to the 
  # database via [db]. This should fail (writer lock cannot be obtained).
  #
  # Then open a read-transaction with [db]. Commit the [db2] transaction
  # to disk. Verify that [db] still cannot write to the database (because
  # it is reading an old snapshot).
  #
  # Close the current [db] transaction. Open a new one. [db] can now write
  # to the database (as it is not locked and [db] is reading the latest
  # snapshot).
  #
  do_test wal-10.$tn.7 {
    sql2 { BEGIN; INSERT INTO t1 VALUES(7, 8) ; }
    catchsql { INSERT INTO t1 VALUES(9, 10) }
  } {1 {database is locked}}
  do_test wal-10.$tn.8 {
    execsql { BEGIN ; SELECT * FROM t1 }
  } {1 2 3 4 5 6}
  do_test wal-10.$tn.9 {
    sql2 COMMIT
    catchsql { INSERT INTO t1 VALUES(9, 10) }
  } {1 {database is locked}}
  do_test wal-10.$tn.10 {
    execsql { COMMIT }
    execsql { BEGIN }
    execsql { INSERT INTO t1 VALUES(9, 10) }
    execsql { COMMIT }
    execsql { SELECT * FROM t1 }
  } {1 2 3 4 5 6 7 8 9 10}

  # Open a read transaction with [db2]. Check that this prevents [db] from
  # checkpointing the database. But not from writing to it.
  #
  do_test wal-10.$tn.11 {
    sql2 { BEGIN; SELECT * FROM t1 }
  } {1 2 3 4 5 6 7 8 9 10}
  do_test wal-10.$tn.12 {
<<<<<<< HEAD
    # Reader no longer blocks checkpoint:
    execsql { PRAGMA wal_checkpoint } 
  } [list 0 [wal_frames db 8 5] [wal_frames db 8 5]] 
=======
    catchsql { PRAGMA wal_checkpoint } 
  } {0 {0 7 7}}   ;# Reader no longer block checkpoints
>>>>>>> 7ce60a63
  do_test wal-10.$tn.13 {
    execsql { INSERT INTO t1 VALUES(11, 12) }
    sql2 {SELECT * FROM t1}
  } {1 2 3 4 5 6 7 8 9 10}

  # Writers do not block checkpoints any more either.
  #
  do_test wal-10.$tn.14 {
<<<<<<< HEAD
    execsql { PRAGMA wal_checkpoint } 
  } [list 0 [wal_frames db 9 6] [wal_frames db 8 5]]
=======
    catchsql { PRAGMA wal_checkpoint } 
  } {0 {0 8 7}}
>>>>>>> 7ce60a63

  # The following series of test cases used to verify another blocking
  # case in WAL - a case which no longer blocks.
  #
  do_test wal-10.$tn.15 {
    sql2 { COMMIT; BEGIN; SELECT * FROM t1; }
  } {1 2 3 4 5 6 7 8 9 10 11 12}
  do_test wal-10.$tn.16 {
<<<<<<< HEAD
    execsql { PRAGMA wal_checkpoint } 
  } [list 0 [wal_frames db 9 6] [wal_frames db 9 6]]
  do_test wal-10.$tn.17 {
    execsql { PRAGMA wal_checkpoint } 
  } [list 0 [wal_frames db 9 6] [wal_frames db 9 6]]
=======
    catchsql { PRAGMA wal_checkpoint } 
  } {0 {0 8 8}}
  do_test wal-10.$tn.17 {
    execsql { PRAGMA wal_checkpoint } 
  } {0 8 8}
>>>>>>> 7ce60a63
  do_test wal-10.$tn.18 {
    sql3 { BEGIN; SELECT * FROM t1 }
  } {1 2 3 4 5 6 7 8 9 10 11 12}
  do_test wal-10.$tn.19 {
    catchsql { INSERT INTO t1 VALUES(13, 14) }
  } {0 {}}
  do_test wal-10.$tn.20 {
    execsql { SELECT * FROM t1 }
  } {1 2 3 4 5 6 7 8 9 10 11 12 13 14}
  do_test wal-10.$tn.21 {
    sql3 COMMIT
    sql2 COMMIT
  } {}
  do_test wal-10.$tn.22 {
    execsql { SELECT * FROM t1 }
  } {1 2 3 4 5 6 7 8 9 10 11 12 13 14}

  # Another series of tests that used to demonstrate blocking behavior
  # but which now work.
  #
  do_test wal-10.$tn.23 {
    execsql { PRAGMA wal_checkpoint }
<<<<<<< HEAD
  } [list 0 [wal_frames db 10 7] [wal_frames db 10 7]]
=======
  } {0 9 9}
>>>>>>> 7ce60a63
  do_test wal-10.$tn.24 {
    sql2 { BEGIN; SELECT * FROM t1; }
  } {1 2 3 4 5 6 7 8 9 10 11 12 13 14}
  do_test wal-10.$tn.25 {
    execsql { PRAGMA wal_checkpoint }
<<<<<<< HEAD
  } [list 0 [wal_frames db 10 7] [wal_frames db 10 7]]
=======
  } {0 9 9}
>>>>>>> 7ce60a63
  do_test wal-10.$tn.26 {
    catchsql { INSERT INTO t1 VALUES(15, 16) }
  } {0 {}}
  do_test wal-10.$tn.27 {
    sql3 { INSERT INTO t1 VALUES(17, 18) }
  } {}
  do_test wal-10.$tn.28 {
    code3 {
      set ::STMT [sqlite3_prepare db3 "SELECT * FROM t1" -1 TAIL]
      sqlite3_step $::STMT
    }
    execsql { SELECT * FROM t1 }
  } {1 2 3 4 5 6 7 8 9 10 11 12 13 14 15 16 17 18}
  do_test wal-10.$tn.29 {
    execsql { INSERT INTO t1 VALUES(19, 20) }
<<<<<<< HEAD
    execsql { PRAGMA wal_checkpoint }
  } [list 0 [wal_frames db 4 2] 0]
  do_test wal-10.$tn.30 {
    code3 { sqlite3_finalize $::STMT }
    execsql { PRAGMA wal_checkpoint }
  } [list 0 [wal_frames db 4 2] 0]
=======
    catchsql { PRAGMA wal_checkpoint }
  } {0 {0 3 0}}
  do_test wal-10.$tn.30 {
    code3 { sqlite3_finalize $::STMT }
    execsql { PRAGMA wal_checkpoint }
  } {0 3 0}
>>>>>>> 7ce60a63

  # At one point, if a reader failed to upgrade to a writer because it
  # was reading an old snapshot, the write-locks were not being released.
  # Test that this bug has been fixed.
  #
  do_test wal-10.$tn.31 {
    sql2 COMMIT
    execsql { BEGIN ; SELECT * FROM t1 }
    sql2 { INSERT INTO t1 VALUES(21, 22) }
    catchsql { INSERT INTO t1 VALUES(23, 24) }
  } {1 {database is locked}}
  do_test wal-10.$tn.32 {
    # This statement would fail when the bug was present.
    sql2 { INSERT INTO t1 VALUES(23, 24) }
  } {}
  do_test wal-10.$tn.33 {
    execsql { SELECT * FROM t1 ; COMMIT }
  } {1 2 3 4 5 6 7 8 9 10 11 12 13 14 15 16 17 18 19 20}
  do_test wal-10.$tn.34 {
    execsql { SELECT * FROM t1 }
  } {1 2 3 4 5 6 7 8 9 10 11 12 13 14 15 16 17 18 19 20 21 22 23 24}

  # Test that if a checkpointer cannot obtain the required locks, it
  # releases all locks before returning a busy error.
  #
  do_test wal-10.$tn.35 {
    execsql { 
      DELETE FROM t1;
      INSERT INTO t1 VALUES('a', 'b');
      INSERT INTO t1 VALUES('c', 'd');
    }
    sql2 {
      BEGIN;
        SELECT * FROM t1;
    }
  } {a b c d}
  do_test wal-10.$tn.36 {
<<<<<<< HEAD
    execsql { PRAGMA wal_checkpoint }
  } [list 0 [wal_frames db 11 5] [wal_frames db 11 5]]
=======
    catchsql { PRAGMA wal_checkpoint }
  } {0 {0 8 8}}
>>>>>>> 7ce60a63
  do_test wal-10.$tn.36 {
    sql3 { INSERT INTO t1 VALUES('e', 'f') }
    sql2 { SELECT * FROM t1 }
  } {a b c d}
  do_test wal-10.$tn.37 {
    sql2 COMMIT
    execsql { PRAGMA wal_checkpoint }
<<<<<<< HEAD
  } [list 0 [wal_frames db 13 5] [wal_frames db 13 5]]
=======
  } {0 9 9}
>>>>>>> 7ce60a63
}

#-------------------------------------------------------------------------
# This block of tests, wal-11.*, test that nothing goes terribly wrong
# if frames must be written to the log file before a transaction is
# committed (in order to free up memory).
#
do_test wal-11.1 {
  reopen_db
  execsql {
    PRAGMA cache_size = 10;
    PRAGMA page_size = 1024;
    CREATE TABLE t1(x PRIMARY KEY);
  }
  list [expr [file size test.db]/1024] [expr [file size test.db-wal]/1044]
} {1 3}
do_test wal-11.2 {
  execsql { PRAGMA wal_checkpoint }
  list [expr [file size test.db]/1024] [file size test.db-wal]
} [list 3 [wal_file_size 3 1024]]
do_test wal-11.3 {
  execsql { INSERT INTO t1 VALUES( blob(900) ) }
  list [expr [file size test.db]/1024] [file size test.db-wal]
} [list 3 [wal_file_size 4 1024]]

do_test wal-11.4 {
  execsql { 
    BEGIN;
      INSERT INTO t1 SELECT blob(900) FROM t1;   -- 2
      INSERT INTO t1 SELECT blob(900) FROM t1;   -- 4
      INSERT INTO t1 SELECT blob(900) FROM t1;   -- 8
      INSERT INTO t1 SELECT blob(900) FROM t1;   -- 16
  }
  list [expr [file size test.db]/1024] [file size test.db-wal]
} [list 3 [wal_file_size 32 1024]]
do_test wal-11.5 {
  execsql { 
    SELECT count(*) FROM t1;
    PRAGMA integrity_check;
  }
} {16 ok}
do_test wal-11.6 {
  execsql COMMIT
  list [expr [file size test.db]/1024] [file size test.db-wal]
} [list 3 [wal_file_size 41 1024]]
do_test wal-11.7 {
  execsql { 
    SELECT count(*) FROM t1;
    PRAGMA integrity_check;
  }
} {16 ok}
do_test wal-11.8 {
  execsql { PRAGMA wal_checkpoint }
  list [expr [file size test.db]/1024] [file size test.db-wal]
} [list 37 [wal_file_size 41 1024]]
do_test wal-11.9 {
  db close
  list [expr [file size test.db]/1024] [log_deleted test.db-wal]
} {37 1}
sqlite3_wal db test.db
do_test wal-11.10 {
  execsql {
    PRAGMA cache_size = 10;
    BEGIN;
      INSERT INTO t1 SELECT blob(900) FROM t1;   -- 32
      SELECT count(*) FROM t1;
  }
  list [expr [file size test.db]/1024] [file size test.db-wal]
} [list 37 [wal_file_size 37 1024]]
do_test wal-11.11 {
  execsql {
      SELECT count(*) FROM t1;
    ROLLBACK;
    SELECT count(*) FROM t1;
  }
} {32 16}
do_test wal-11.12 {
  list [expr [file size test.db]/1024] [file size test.db-wal]
} [list 37 [wal_file_size 37 1024]]
do_test wal-11.13 {
  execsql {
    INSERT INTO t1 VALUES( blob(900) );
    SELECT count(*) FROM t1;
    PRAGMA integrity_check;
  }
} {17 ok}
do_test wal-11.14 {
  list [expr [file size test.db]/1024] [file size test.db-wal]
} [list 37 [wal_file_size 37 1024]]


#-------------------------------------------------------------------------
# This block of tests, wal-12.*, tests the fix for a problem that 
# could occur if a log that is a prefix of an older log is written 
# into a reused log file.
#
reopen_db
do_test wal-12.1 {
  execsql {
    PRAGMA page_size = 1024;
    CREATE TABLE t1(x, y);
    CREATE TABLE t2(x, y);
    INSERT INTO t1 VALUES('A', 1);
  }
  list [expr [file size test.db]/1024] [file size test.db-wal]
} [list 1 [wal_file_size 5 1024]]
do_test wal-12.2 {
  db close
  sqlite3 db test.db
  execsql {
    PRAGMA synchronous = normal;
    UPDATE t1 SET y = 0 WHERE x = 'A';
  }
  list [expr [file size test.db]/1024] [expr [file size test.db-wal]/1044]
} {3 1}
do_test wal-12.3 {
  execsql { INSERT INTO t2 VALUES('B', 1) }
  list [expr [file size test.db]/1024] [expr [file size test.db-wal]/1044]
} {3 2}
do_test wal-12.4 {
  forcecopy test.db test2.db
  forcecopy test.db-wal test2.db-wal
  sqlite3_wal db2 test2.db
  execsql { SELECT * FROM t2 } db2
} {B 1}
db2 close
do_test wal-12.5 {
  execsql {
    PRAGMA wal_checkpoint;
    UPDATE t2 SET y = 2 WHERE x = 'B'; 
    PRAGMA wal_checkpoint;
    UPDATE t1 SET y = 1 WHERE x = 'A';
    PRAGMA wal_checkpoint;
    UPDATE t1 SET y = 0 WHERE x = 'A';
  }
  execsql {  SELECT * FROM t2 }
} {B 2}
do_test wal-12.6 {
  forcecopy test.db test2.db
  forcecopy test.db-wal test2.db-wal
  sqlite3_wal db2 test2.db
  execsql { SELECT * FROM t2 } db2
} {B 2}
db2 close
db close

#-------------------------------------------------------------------------
# Test large log summaries.
#
# In this case "large" usually means a log file that requires a wal-index
# mapping larger than 64KB (the default initial allocation). A 64KB wal-index
# is large enough for a log file that contains approximately 13100 frames.
# So the following tests create logs containing at least this many frames.
#
# wal-13.1.*: This test case creates a very large log file within the
#             file-system (around 200MB). The log file does not contain
#             any valid frames. Test that the database file can still be
#             opened and queried, and that the invalid log file causes no 
#             problems.
#
# wal-13.2.*: Test that a process may create a large log file and query
#             the database (including the log file that it itself created).
#
# wal-13.3.*: Test that if a very large log file is created, and then a
#             second connection is opened on the database file, it is possible
#             to query the database (and the very large log) using the
#             second connection.
#
# wal-13.4.*: Same test as wal-13.3.*. Except in this case the second
#             connection is opened by an external process.
#
do_test wal-13.1.1 {
  list [file exists test.db] [file exists test.db-wal]
} {1 0}
do_test wal-13.1.2 {
  set fd [open test.db-wal w]
  seek $fd [expr 200*1024*1024]
  puts $fd ""
  close $fd
  sqlite3 db test.db
  execsql { SELECT * FROM t2 }
} {B 2}
breakpoint
do_test wal-13.1.3 {
  db close
  file exists test.db-wal
} {0}

do_test wal-13.2.1 {
  sqlite3 db test.db
  execsql { SELECT count(*) FROM t2 }
} {1}
do_test wal-13.2.2 {
  db function blob blob
  for {set i 0} {$i < 16} {incr i} {
    execsql { INSERT INTO t2 SELECT blob(400), blob(400) FROM t2 }
  }
  execsql { SELECT count(*) FROM t2 }
} [expr int(pow(2, 16))]
do_test wal-13.2.3 {
  expr [file size test.db-wal] > [wal_file_size 33000 1024]
} 1

do_multiclient_test tn {
  incr tn 2

  do_test wal-13.$tn.0 {
    sql1 {
      PRAGMA journal_mode = WAL;
      CREATE TABLE t1(x);
      INSERT INTO t1 SELECT randomblob(800);
    }
    sql1 { SELECT count(*) FROM t1 }
  } {1}

  for {set ii 1} {$ii<16} {incr ii} {
    do_test wal-13.$tn.$ii.a {
      sql2 { INSERT INTO t1 SELECT randomblob(800) FROM t1 }
      sql2 { SELECT count(*) FROM t1 }
    } [expr (1<<$ii)]
    do_test wal-13.$tn.$ii.b {
      sql1 { SELECT count(*) FROM t1 }
    } [expr (1<<$ii)]
    do_test wal-13.$tn.$ii.c {
      sql1 { SELECT count(*) FROM t1 }
    } [expr (1<<$ii)]
    do_test wal-13.$tn.$ii.d {
      sql1 { PRAGMA integrity_check }
    } {ok}
  }
}

#-------------------------------------------------------------------------
# Check a fun corruption case has been fixed.
#
# The problem was that after performing a checkpoint using a connection
# that had an out-of-date pager-cache, the next time the connection was
# used it did not realize the cache was out-of-date and proceeded to
# operate with an inconsistent cache. Leading to corruption.
#
catch { db close }
catch { db2 close }
catch { db3 close }
forcedelete test.db test.db-wal
sqlite3 db test.db
sqlite3 db2 test.db
do_test wal-14 {
  execsql {
    PRAGMA journal_mode = WAL;
    CREATE TABLE t1(a PRIMARY KEY, b);
    INSERT INTO t1 VALUES(randomblob(10), randomblob(100));
    INSERT INTO t1 SELECT randomblob(10), randomblob(100) FROM t1;
    INSERT INTO t1 SELECT randomblob(10), randomblob(100) FROM t1;
    INSERT INTO t1 SELECT randomblob(10), randomblob(100) FROM t1;
  }

  db2 eval { 
    INSERT INTO t1 SELECT randomblob(10), randomblob(100);
    INSERT INTO t1 SELECT randomblob(10), randomblob(100);
    INSERT INTO t1 SELECT randomblob(10), randomblob(100);
    INSERT INTO t1 SELECT randomblob(10), randomblob(100);
  }

  # After executing the "PRAGMA wal_checkpoint", connection [db] was being
  # left with an inconsistent cache. Running the CREATE INDEX statement
  # in this state led to database corruption.
  catchsql { 
    PRAGMA wal_checkpoint;
    CREATE INDEX i1 on t1(b);
  }
   
  db2 eval { PRAGMA integrity_check }
} {ok}

catch { db close }
catch { db2 close }

#-------------------------------------------------------------------------
# The following block of tests - wal-15.* - focus on testing the 
# implementation of the sqlite3_wal_checkpoint() interface.
#
forcedelete test.db test.db-wal
sqlite3 db test.db
do_test wal-15.1 {
  execsql {
    PRAGMA auto_vacuum = 0;
    PRAGMA page_size = 1024;
    PRAGMA journal_mode = WAL;
  }
  execsql {
    CREATE TABLE t1(a, b);
    INSERT INTO t1 VALUES(1, 2);
  }
} {}

# Test that an error is returned if the database name is not recognized
#
do_test wal-15.2.1 {
  sqlite3_wal_checkpoint db aux
} {SQLITE_ERROR}
do_test wal-15.2.2 {
  sqlite3_errcode db
} {SQLITE_ERROR}
do_test wal-15.2.3 {
  sqlite3_errmsg db
} {unknown database: aux}

# Test that an error is returned if an attempt is made to checkpoint
# if a transaction is open on the database.
#
do_test wal-15.3.1 {
  execsql {
    BEGIN;
    INSERT INTO t1 VALUES(3, 4);
  }
  sqlite3_wal_checkpoint db main
} {SQLITE_LOCKED}
do_test wal-15.3.2 {
  sqlite3_errcode db
} {SQLITE_LOCKED}
do_test wal-15.3.3 {
  sqlite3_errmsg db
} {database table is locked}

# Earlier versions returned an error is returned if the db cannot be 
# checkpointed because of locks held by another connection. Check that
# this is no longer the case.
#
sqlite3 db2 test.db
do_test wal-15.4.1 {
  execsql {
    BEGIN;
    SELECT * FROM t1;
  } db2
} {1 2}
do_test wal-15.4.2 {
  execsql { COMMIT }
  sqlite3_wal_checkpoint db
} {SQLITE_OK}
do_test wal-15.4.3 {
  sqlite3_errmsg db
} {not an error}

# After [db2] drops its lock, [db] may checkpoint the db.
#
do_test wal-15.4.4 {
  execsql { COMMIT } db2
  sqlite3_wal_checkpoint db
} {SQLITE_OK}
do_test wal-15.4.5 {
  sqlite3_errmsg db
} {not an error}
do_test wal-15.4.6 {
  file size test.db
} [expr 1024*2]

catch { db2 close }
catch { db close }

#-------------------------------------------------------------------------
# The following block of tests - wal-16.* - test that if a NULL pointer or
# an empty string is passed as the second argument of the wal_checkpoint()
# API, an attempt is made to checkpoint all attached databases.
#
foreach {tn ckpt_cmd ckpt_res ckpt_main ckpt_aux} {
  1 {sqlite3_wal_checkpoint db}              SQLITE_OK     1 1
  2 {sqlite3_wal_checkpoint db ""}           SQLITE_OK     1 1
  3 {db eval "PRAGMA wal_checkpoint"}        {0 10 10}     1 1

  4 {sqlite3_wal_checkpoint db main}         SQLITE_OK     1 0
  5 {sqlite3_wal_checkpoint db aux}          SQLITE_OK     0 1
  6 {sqlite3_wal_checkpoint db temp}         SQLITE_OK     0 0
  7 {db eval "PRAGMA main.wal_checkpoint"}   {0 10 10}     1 0
  8 {db eval "PRAGMA aux.wal_checkpoint"}    {0 13 13}     0 1
  9 {db eval "PRAGMA temp.wal_checkpoint"}   {0 -1 -1}     0 0
} {
  do_test wal-16.$tn.1 {
    forcedelete test2.db test2.db-wal test2.db-journal
    forcedelete test.db test.db-wal test.db-journal

    sqlite3 db test.db
    execsql {
      ATTACH 'test2.db' AS aux;
      PRAGMA main.auto_vacuum = 0;
      PRAGMA aux.auto_vacuum = 0;
      PRAGMA main.journal_mode = WAL;
      PRAGMA aux.journal_mode = WAL;
<<<<<<< HEAD
      SELECT count(*) FROM main.sqlite_master, aux.sqlite_master;
      PRAGMA synchronous = NORMAL;
      PRAGMA aux.synchronous = FULL;
=======
      PRAGMA main.synchronous = NORMAL;
      PRAGMA aux.synchronous = NORMAL;
>>>>>>> 7ce60a63
    }
  } {wal wal 0}

  do_test wal-16.$tn.2 {
    execsql {
      CREATE TABLE main.t1(a, b, PRIMARY KEY(a, b));
      CREATE TABLE aux.t2(a, b, PRIMARY KEY(a, b));

      INSERT INTO t2 VALUES(1, randomblob(1000));
      INSERT INTO t2 VALUES(2, randomblob(1000));
      INSERT INTO t1 SELECT * FROM t2;
    }
  
    list [file size test.db] [file size test.db-wal]
  } [list [expr 1*1024] [wal_file_size 10 1024]]
  do_test wal-16.$tn.3 {
    list [file size test2.db] [file size test2.db-wal]
  } [list [expr 1*1024] [wal_file_size 13 1024]]
  
  do_test wal-16.$tn.4 [list eval $ckpt_cmd] $ckpt_res
  
  do_test wal-16.$tn.5 {
    list [file size test.db] [file size test.db-wal]
  } [list [expr ($ckpt_main ? 7 : 1)*1024] [wal_file_size 10 1024]]

  do_test wal-16.$tn.6 {
    list [file size test2.db] [file size test2.db-wal]
  } [list [expr ($ckpt_aux ? 7 : 1)*1024] [wal_file_size 13 1024]]

  catch { db close }
}

#-------------------------------------------------------------------------
# The following tests - wal-17.* - attempt to verify that the correct
# number of "padding" frames are appended to the log file when a transaction
# is committed in synchronous=FULL mode.
# 
# Do this by creating a database that uses 512 byte pages. Then writing
# a transaction that modifies 171 pages. In synchronous=NORMAL mode, this
# produces a log file of:
#
#   32 + (24+512)*171 = 90312 bytes.
#
# Slightly larger than 11*8192 = 90112 bytes.
#
# Run the test using various different sector-sizes. In each case, the
# WAL code should write the 90300 bytes of log file containing the 
# transaction, then append as may frames as are required to extend the
# log file so that no part of the next transaction will be written into
# a disk-sector used by transaction just committed.
#
set old_pending_byte [sqlite3_test_control_pending_byte 0x10000000]
catch { db close }
foreach {tn sectorsize logsize} "
  1   128  [wal_file_size 172 512]
  2   256  [wal_file_size 172 512]
  3   512  [wal_file_size 172 512] 
  4  1024  [wal_file_size 172 512]
  5  2048  [wal_file_size 172 512]
  6  4096  [wal_file_size 176 512]
  7  8192  [wal_file_size 184 512]
" {
  forcedelete test.db test.db-wal test.db-journal
  sqlite3_simulate_device -sectorsize $sectorsize
  sqlite3 db test.db -vfs devsym

  do_test wal-17.$tn.1 {
    execsql {
      PRAGMA auto_vacuum = 0;
      PRAGMA page_size = 512;
      PRAGMA cache_size = -2000;
      PRAGMA journal_mode = WAL;
      SELECT * FROM sqlite_master;
      PRAGMA synchronous = FULL;
    }
    execsql {
      BEGIN;
      CREATE TABLE t(x);
    }
    for {set i 0} {$i<166} {incr i} {
      execsql { INSERT INTO t VALUES(randomblob(400)) }
    }
    execsql COMMIT

    file size test.db-wal
  } $logsize

  do_test wal-17.$tn.2 {
    file size test.db
  } 512

  do_test wal-17.$tn.3 {
    db close
    file size test.db
  } [expr 512*171]
}
sqlite3_test_control_pending_byte $old_pending_byte

#-------------------------------------------------------------------------
# This test - wal-18.* - verifies a couple of specific conditions that
# may be encountered while recovering a log file are handled correctly:
#
#   wal-18.1.* When the first 32-bits of a frame checksum is correct but 
#              the second 32-bits are false, and
#
#   wal-18.2.* When the page-size field that occurs at the start of a log
#              file is a power of 2 greater than 16384 or smaller than 512.
#
forcedelete test.db test.db-wal test.db-journal
do_test wal-18.0 {
  sqlite3 db test.db
  execsql {
    PRAGMA page_size = 1024;
    PRAGMA auto_vacuum = 0;
    PRAGMA journal_mode = WAL;
    PRAGMA synchronous = OFF;

    CREATE TABLE t1(a, b, UNIQUE(a, b));
    INSERT INTO t1 VALUES(0, 0);
    PRAGMA wal_checkpoint;

    INSERT INTO t1 VALUES(1, 2);          -- frames 1 and 2
    INSERT INTO t1 VALUES(3, 4);          -- frames 3 and 4
    INSERT INTO t1 VALUES(5, 6);          -- frames 5 and 6
  }

  forcecopy test.db testX.db
  forcecopy test.db-wal testX.db-wal
  db close
  list [file size testX.db] [file size testX.db-wal]
} [list [expr 3*1024] [wal_file_size 6 1024]]

unset -nocomplain nFrame result
foreach {nFrame result} {
         0      {0 0}
         1      {0 0}
         2      {0 0 1 2}
         3      {0 0 1 2}
         4      {0 0 1 2 3 4}
         5      {0 0 1 2 3 4}
         6      {0 0 1 2 3 4 5 6}
} {
  do_test wal-18.1.$nFrame {
    forcecopy testX.db test.db
    forcecopy testX.db-wal test.db-wal

    hexio_write test.db-wal [expr 24 + $nFrame*(24+1024) + 20] 00000000

    sqlite3 db test.db
    execsql { 
      SELECT * FROM t1;
      PRAGMA integrity_check; 
    }
  } [concat $result ok]
  db close
} 

proc randomblob {pgsz} {
  sqlite3 rbdb :memory:
  set blob [rbdb one {SELECT randomblob($pgsz)}]
  rbdb close
  set blob
}

proc logcksum {ckv1 ckv2 blob} {
  upvar $ckv1 c1
  upvar $ckv2 c2

  set scanpattern I*
  if {$::tcl_platform(byteOrder) eq "littleEndian"} {
    set scanpattern i*
  }

  binary scan $blob $scanpattern values
  foreach {v1 v2} $values {
    set c1 [expr {($c1 + $v1 + $c2)&0xFFFFFFFF}]
    set c2 [expr {($c2 + $v2 + $c1)&0xFFFFFFFF}]
  }
}

forcecopy test.db testX.db
foreach {tn pgsz works} { 
  1    128    0
  2    256    0
  3    512    1
  4   1024    1
  5   2048    1
  6   4096    1
  7   8192    1
  8  16384    1
  9  32768    1
 10  65536    1
 11 131072    0
 11   1016    0
} {

  if {$::SQLITE_MAX_PAGE_SIZE < $pgsz} {
    set works 0
  }

  for {set pg 1} {$pg <= 3} {incr pg} {
    forcecopy testX.db test.db
    forcedelete test.db-wal
  
    # Check that the database now exists and consists of three pages. And
    # that there is no associated wal file.
    #
    do_test wal-18.2.$tn.$pg.1 { file exists test.db-wal } 0
    do_test wal-18.2.$tn.$pg.2 { file exists test.db } 1
    do_test wal-18.2.$tn.$pg.3 { file size test.db } [expr 1024*3]
  
    do_test wal-18.2.$tn.$pg.4 {

      # Create a wal file that contains a single frame (database page
      # number $pg) with the commit flag set. The frame checksum is
      # correct, but the contents of the database page are corrupt.
      #
      # The page-size in the log file header is set to $pgsz. If the
      # WAL code considers $pgsz to be a valid SQLite database file page-size,
      # the database will be corrupt (because the garbage frame contents
      # will be treated as valid content). If $pgsz is invalid (too small
      # or too large), the db will not be corrupt as the log file will
      # be ignored.
      #
      set walhdr [binary format IIIIII 931071618 3007000 $pgsz 1234 22 23]
      set framebody [randomblob $pgsz]
      set framehdr  [binary format IIII $pg 5 22 23]
      set c1 0
      set c2 0
      logcksum c1 c2 $walhdr

      append walhdr [binary format II $c1 $c2]
      logcksum c1 c2 [string range $framehdr 0 7]
      logcksum c1 c2 $framebody
      set framehdr [binary format IIIIII $pg 5 22 23 $c1 $c2]

      set fd [open test.db-wal w]
      fconfigure $fd -encoding binary -translation binary
      puts -nonewline $fd $walhdr
      puts -nonewline $fd $framehdr
      puts -nonewline $fd $framebody
      close $fd
  
      file size test.db-wal
    } [wal_file_size 1 $pgsz]
  
    do_test wal-18.2.$tn.$pg.5 {
      sqlite3 db test.db
      set rc [catch { db one {PRAGMA integrity_check} } msg]
      expr { $rc!=0 || $msg!="ok" }
    } $works
  
    db close
  }
}

#-------------------------------------------------------------------------
# The following test - wal-19.* - fixes a bug that was present during
# development.
#
# When a database connection in WAL mode is closed, it attempts an
# EXCLUSIVE lock on the database file. If the lock is obtained, the
# connection knows that it is the last connection to disconnect from
# the database, so it runs a checkpoint operation. The bug was that
# the connection was not updating its private copy of the wal-index 
# header before doing so, meaning that it could checkpoint an old
# snapshot.
#
do_test wal-19.1 {
  forcedelete test.db test.db-wal test.db-journal
  sqlite3 db test.db
  sqlite3 db2 test.db
  execsql {
    PRAGMA journal_mode = WAL;
    CREATE TABLE t1(a, b);
    INSERT INTO t1 VALUES(1, 2);
    INSERT INTO t1 VALUES(3, 4);
  }
  execsql { SELECT * FROM t1 } db2
} {1 2 3 4}
do_test wal-19.2 {
  execsql {
    INSERT INTO t1 VALUES(5, 6);
    SELECT * FROM t1;
  }
} {1 2 3 4 5 6}
do_test wal-19.3 {
  db close
  db2 close
  file exists test.db-wal
} {0}
do_test wal-19.4 {
  # When the bug was present, the following was returning {1 2 3 4} only,
  # as [db2] had an out-of-date copy of the wal-index header when it was
  # closed.
  #
  sqlite3 db test.db
  execsql { SELECT * FROM t1 }
} {1 2 3 4 5 6}

#-------------------------------------------------------------------------
# This test - wal-20.* - uses two connections. One in this process and
# the other in an external process. The procedure is:
#
#   1. Using connection 1, create the database schema.
#
#   2. Using connection 2 (in an external process), add so much
#      data to the database without checkpointing that a wal-index 
#      larger than 64KB is required.
#
#   3. Using connection 1, checkpoint the database. Make sure all
#      the data is present and the database is not corrupt.
#
# At one point, SQLite was failing to grow the mapping of the wal-index
# file in step 3 and the checkpoint was corrupting the database file.
#
do_test wal-20.1 {
  catch {db close}
  forcedelete test.db test.db-wal test.db-journal
  sqlite3 db test.db
  execsql {
    PRAGMA journal_mode = WAL;
    CREATE TABLE t1(x);
    INSERT INTO t1 VALUES(randomblob(900));
    SELECT count(*) FROM t1;
  }
} {wal 1}
do_test wal-20.2 {
  set ::buddy [launch_testfixture]
  testfixture $::buddy {
    sqlite3 db test.db
    db transaction { db eval {
      PRAGMA wal_autocheckpoint = 0;
      INSERT INTO t1 SELECT randomblob(900) FROM t1;       /* 2 */
      INSERT INTO t1 SELECT randomblob(900) FROM t1;       /* 4 */
      INSERT INTO t1 SELECT randomblob(900) FROM t1;       /* 8 */
      INSERT INTO t1 SELECT randomblob(900) FROM t1;       /* 16 */
      INSERT INTO t1 SELECT randomblob(900) FROM t1;       /* 32 */
      INSERT INTO t1 SELECT randomblob(900) FROM t1;       /* 64 */
      INSERT INTO t1 SELECT randomblob(900) FROM t1;       /* 128 */
      INSERT INTO t1 SELECT randomblob(900) FROM t1;       /* 256 */
      INSERT INTO t1 SELECT randomblob(900) FROM t1;       /* 512 */
      INSERT INTO t1 SELECT randomblob(900) FROM t1;       /* 1024 */
      INSERT INTO t1 SELECT randomblob(900) FROM t1;       /* 2048 */
      INSERT INTO t1 SELECT randomblob(900) FROM t1;       /* 4096 */
      INSERT INTO t1 SELECT randomblob(900) FROM t1;       /* 8192 */
      INSERT INTO t1 SELECT randomblob(900) FROM t1;       /* 16384 */
    } }
  }
} {0}
do_test wal-20.3 {
  close $::buddy
  execsql { PRAGMA wal_checkpoint }
  execsql { SELECT count(*) FROM t1 }
} {16384}
do_test wal-20.4 {
  db close
  sqlite3 db test.db
  execsql { SELECT count(*) FROM t1 }
} {16384}
integrity_check wal-20.5

catch { db2 close }
catch { db close }

do_test wal-21.1 {
  faultsim_delete_and_reopen
  execsql { 
    PRAGMA journal_mode = WAL;
    CREATE TABLE t1(a, b);
    INSERT INTO t1 VALUES(1, 2);
    INSERT INTO t1 VALUES(3, 4);
    INSERT INTO t1 VALUES(5, 6);
    INSERT INTO t1 VALUES(7, 8);
    INSERT INTO t1 VALUES(9, 10);
    INSERT INTO t1 VALUES(11, 12);
  }
} {wal}
do_test wal-21.2 {
  execsql { 
    PRAGMA cache_size = 10;
    PRAGMA wal_checkpoint;
    BEGIN;
      SAVEPOINT s;
        INSERT INTO t1 SELECT randomblob(900), randomblob(900) FROM t1;
      ROLLBACK TO s;
    COMMIT;
  }
  execsql { SELECT * FROM t1 }
} {1 2 3 4 5 6 7 8 9 10 11 12}
do_test wal-21.3 {
  execsql { PRAGMA integrity_check }
} {ok}

#-------------------------------------------------------------------------
# Test reading and writing of databases with different page-sizes.
#
foreach pgsz {512 1024 2048 4096 8192 16384 32768 65536} {
  do_multiclient_test tn [string map [list %PGSZ% $pgsz] {
    do_test wal-22.%PGSZ%.$tn.1 {
      sql1 {
        PRAGMA main.page_size = %PGSZ%;
        PRAGMA auto_vacuum = 0;
        PRAGMA journal_mode = WAL;
        CREATE TABLE t1(x UNIQUE);
        INSERT INTO t1 SELECT randomblob(800);
        INSERT INTO t1 SELECT randomblob(800);
        INSERT INTO t1 SELECT randomblob(800);
      }
    } {wal}
    do_test wal-22.%PGSZ%.$tn.2 { sql2 { PRAGMA integrity_check } } {ok}
    do_test wal-22.%PGSZ%.$tn.3 {
      sql1 {PRAGMA wal_checkpoint}
      expr {[file size test.db] % %PGSZ%}
    } {0}
  }]
}

#-------------------------------------------------------------------------
# Test that when 1 or more pages are recovered from a WAL file, 
# sqlite3_log() is invoked to report this to the user.
#
set walfile [file nativename [file join [pwd] test.db-wal]]
catch {db close}
forcedelete test.db
do_test wal-23.1 {
  faultsim_delete_and_reopen
  execsql {
    CREATE TABLE t1(a, b);
    PRAGMA journal_mode = WAL;
    INSERT INTO t1 VALUES(1, 2);
    INSERT INTO t1 VALUES(3, 4);
  }
  faultsim_save_and_close

  sqlite3_shutdown
  test_sqlite3_log [list lappend ::log]
  set ::log [list]
  sqlite3 db test.db
  execsql { SELECT * FROM t1 }
} {1 2 3 4}
do_test wal-23.2 { set ::log } {}

do_test wal-23.3 {
  db close
  set ::log [list]
  faultsim_restore_and_reopen
  execsql { SELECT * FROM t1 }
} {1 2 3 4}
set nPage [expr 2+$AUTOVACUUM]
do_test wal-23.4 { 
  set ::log 
} [list SQLITE_OK "Recovered $nPage frames from WAL file $walfile"]


ifcapable autovacuum {
  # This block tests that if the size of a database is reduced by a 
  # transaction (because of an incremental or auto-vacuum), that no
  # data is written to the WAL file for the truncated pages as part
  # of the commit. e.g. if a transaction reduces the size of a database
  # to N pages, data for page N+1 should not be written to the WAL file 
  # when committing the transaction. At one point such data was being 
  # written.
  #
  catch {db close}
  forcedelete test.db
  sqlite3 db test.db
  do_execsql_test 24.1 {
    PRAGMA auto_vacuum = 2;
    PRAGMA journal_mode = WAL;
    PRAGMA page_size = 1024;
    CREATE TABLE t1(x);
    INSERT INTO t1 VALUES(randomblob(5000));
    INSERT INTO t1 SELECT * FROM t1;
    INSERT INTO t1 SELECT * FROM t1;
    INSERT INTO t1 SELECT * FROM t1;
    INSERT INTO t1 SELECT * FROM t1;
  } {wal}
  do_test 24.2 { 
    execsql {
      DELETE FROM t1;
      PRAGMA wal_checkpoint;
    }
    db close
    sqlite3 db test.db
    file exists test.db-wal
  } 0
  do_test 24.3 {
    file size test.db
  } [expr 84 * 1024]
  do_test 24.4 {
    execsql { 
      PRAGMA cache_size = 200;
      PRAGMA incremental_vacuum;
      PRAGMA wal_checkpoint;
    }
    file size test.db
  } [expr 3 * 1024]

  # WAL file now contains a single frame - the new root page for table t1.
  # It would be two frames (the new root page and a padding frame) if the
  # ZERO_DAMAGE flag were not set.
  do_test 24.5 {
    file size test.db-wal
<<<<<<< HEAD
  } [wal_file_size [wal_frames db 1 1] 1024]
=======
  } [wal_file_size 1 1024]
>>>>>>> 7ce60a63
}

db close
sqlite3_shutdown
test_sqlite3_log
sqlite3_initialize

finish_test<|MERGE_RESOLUTION|>--- conflicted
+++ resolved
@@ -549,14 +549,8 @@
     sql2 { BEGIN; SELECT * FROM t1 }
   } {1 2 3 4 5 6 7 8 9 10}
   do_test wal-10.$tn.12 {
-<<<<<<< HEAD
-    # Reader no longer blocks checkpoint:
-    execsql { PRAGMA wal_checkpoint } 
-  } [list 0 [wal_frames db 8 5] [wal_frames db 8 5]] 
-=======
     catchsql { PRAGMA wal_checkpoint } 
   } {0 {0 7 7}}   ;# Reader no longer block checkpoints
->>>>>>> 7ce60a63
   do_test wal-10.$tn.13 {
     execsql { INSERT INTO t1 VALUES(11, 12) }
     sql2 {SELECT * FROM t1}
@@ -565,13 +559,8 @@
   # Writers do not block checkpoints any more either.
   #
   do_test wal-10.$tn.14 {
-<<<<<<< HEAD
-    execsql { PRAGMA wal_checkpoint } 
-  } [list 0 [wal_frames db 9 6] [wal_frames db 8 5]]
-=======
     catchsql { PRAGMA wal_checkpoint } 
   } {0 {0 8 7}}
->>>>>>> 7ce60a63
 
   # The following series of test cases used to verify another blocking
   # case in WAL - a case which no longer blocks.
@@ -580,19 +569,11 @@
     sql2 { COMMIT; BEGIN; SELECT * FROM t1; }
   } {1 2 3 4 5 6 7 8 9 10 11 12}
   do_test wal-10.$tn.16 {
-<<<<<<< HEAD
-    execsql { PRAGMA wal_checkpoint } 
-  } [list 0 [wal_frames db 9 6] [wal_frames db 9 6]]
-  do_test wal-10.$tn.17 {
-    execsql { PRAGMA wal_checkpoint } 
-  } [list 0 [wal_frames db 9 6] [wal_frames db 9 6]]
-=======
     catchsql { PRAGMA wal_checkpoint } 
   } {0 {0 8 8}}
   do_test wal-10.$tn.17 {
     execsql { PRAGMA wal_checkpoint } 
   } {0 8 8}
->>>>>>> 7ce60a63
   do_test wal-10.$tn.18 {
     sql3 { BEGIN; SELECT * FROM t1 }
   } {1 2 3 4 5 6 7 8 9 10 11 12}
@@ -615,21 +596,13 @@
   #
   do_test wal-10.$tn.23 {
     execsql { PRAGMA wal_checkpoint }
-<<<<<<< HEAD
-  } [list 0 [wal_frames db 10 7] [wal_frames db 10 7]]
-=======
   } {0 9 9}
->>>>>>> 7ce60a63
   do_test wal-10.$tn.24 {
     sql2 { BEGIN; SELECT * FROM t1; }
   } {1 2 3 4 5 6 7 8 9 10 11 12 13 14}
   do_test wal-10.$tn.25 {
     execsql { PRAGMA wal_checkpoint }
-<<<<<<< HEAD
-  } [list 0 [wal_frames db 10 7] [wal_frames db 10 7]]
-=======
   } {0 9 9}
->>>>>>> 7ce60a63
   do_test wal-10.$tn.26 {
     catchsql { INSERT INTO t1 VALUES(15, 16) }
   } {0 {}}
@@ -645,21 +618,12 @@
   } {1 2 3 4 5 6 7 8 9 10 11 12 13 14 15 16 17 18}
   do_test wal-10.$tn.29 {
     execsql { INSERT INTO t1 VALUES(19, 20) }
-<<<<<<< HEAD
-    execsql { PRAGMA wal_checkpoint }
-  } [list 0 [wal_frames db 4 2] 0]
-  do_test wal-10.$tn.30 {
-    code3 { sqlite3_finalize $::STMT }
-    execsql { PRAGMA wal_checkpoint }
-  } [list 0 [wal_frames db 4 2] 0]
-=======
     catchsql { PRAGMA wal_checkpoint }
   } {0 {0 3 0}}
   do_test wal-10.$tn.30 {
     code3 { sqlite3_finalize $::STMT }
     execsql { PRAGMA wal_checkpoint }
   } {0 3 0}
->>>>>>> 7ce60a63
 
   # At one point, if a reader failed to upgrade to a writer because it
   # was reading an old snapshot, the write-locks were not being released.
@@ -697,13 +661,8 @@
     }
   } {a b c d}
   do_test wal-10.$tn.36 {
-<<<<<<< HEAD
-    execsql { PRAGMA wal_checkpoint }
-  } [list 0 [wal_frames db 11 5] [wal_frames db 11 5]]
-=======
     catchsql { PRAGMA wal_checkpoint }
   } {0 {0 8 8}}
->>>>>>> 7ce60a63
   do_test wal-10.$tn.36 {
     sql3 { INSERT INTO t1 VALUES('e', 'f') }
     sql2 { SELECT * FROM t1 }
@@ -711,11 +670,7 @@
   do_test wal-10.$tn.37 {
     sql2 COMMIT
     execsql { PRAGMA wal_checkpoint }
-<<<<<<< HEAD
-  } [list 0 [wal_frames db 13 5] [wal_frames db 13 5]]
-=======
   } {0 9 9}
->>>>>>> 7ce60a63
 }
 
 #-------------------------------------------------------------------------
@@ -1103,14 +1058,10 @@
       PRAGMA aux.auto_vacuum = 0;
       PRAGMA main.journal_mode = WAL;
       PRAGMA aux.journal_mode = WAL;
-<<<<<<< HEAD
       SELECT count(*) FROM main.sqlite_master, aux.sqlite_master;
-      PRAGMA synchronous = NORMAL;
-      PRAGMA aux.synchronous = FULL;
-=======
       PRAGMA main.synchronous = NORMAL;
       PRAGMA aux.synchronous = NORMAL;
->>>>>>> 7ce60a63
+      PRAGMA aux.synchronous = FULL;
     }
   } {wal wal 0}
 
@@ -1615,11 +1566,7 @@
   # ZERO_DAMAGE flag were not set.
   do_test 24.5 {
     file size test.db-wal
-<<<<<<< HEAD
-  } [wal_file_size [wal_frames db 1 1] 1024]
-=======
   } [wal_file_size 1 1024]
->>>>>>> 7ce60a63
 }
 
 db close
