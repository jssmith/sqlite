--- conflicted
+++ resolved
@@ -1013,13 +1013,10 @@
   $(TOP)\ext\icu\icu.c \
   $(TOP)\ext\rtree\rtree.h \
   $(TOP)\ext\rtree\rtree.c \
-<<<<<<< HEAD
   $(TOP)\ext\session\sqlite3session.h \
-  $(TOP)\ext\session\sqlite3session.c
-=======
+  $(TOP)\ext\session\sqlite3session.c \
   $(TOP)\ext\ota\sqlite3ota.h \
   $(TOP)\ext\ota\sqlite3ota.c
->>>>>>> 9d22052b
 
 
 # Generated source code files
@@ -1080,11 +1077,8 @@
   $(TOP)\src\test_wsd.c \
   $(TOP)\ext\fts3\fts3_term.c \
   $(TOP)\ext\fts3\fts3_test.c \
-<<<<<<< HEAD
-  $(TOP)\ext\session\test_session.c
-=======
+  $(TOP)\ext\session\test_session.c \
   $(TOP)\ext\ota\test_ota.c
->>>>>>> 9d22052b
 
 # Statically linked extensions
 #
