--- conflicted
+++ resolved
@@ -92,12 +92,6 @@
 struct TrigEvent { int a; IdList * b; };
 
 /*
-<<<<<<< HEAD
-** An instance of this structure holds the ATTACH key and the key type.
-*/
-struct AttachKey { int type;  Token key; };
-
-/*
 ** Generate a syntax error
 */
 static void parserSyntaxError(Parse *pParse, Token *p){
@@ -105,8 +99,6 @@
 }
 
 /*
-=======
->>>>>>> b20e18ae
 ** Disable lookaside memory allocation for objects that might be
 ** shared across database connections.
 */
