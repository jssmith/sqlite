/*
** 2005 May 25
**
** The author disclaims copyright to this source code.  In place of
** a legal notice, here is a blessing:
**
**    May you do good and not evil.
**    May you find forgiveness for yourself and forgive others.
**    May you share freely, never taking more than you give.
**
*************************************************************************
** This file contains the implementation of the sqlite3_prepare()
** interface, and routines that contribute to loading the database schema
** from disk.
*/
#include "sqliteInt.h"
#ifdef SQLITE_ENABLE_SQLRR
# include "sqlrr.h"
#endif

/*
** Fill the InitData structure with an error message that indicates
** that the database is corrupt.
*/
static void corruptSchema(
  InitData *pData,     /* Initialization context */
  const char *zObj,    /* Object being parsed at the point of error */
  const char *zExtra   /* Error information */
){
  sqlite3 *db = pData->db;
  if( !db->mallocFailed && (db->flags & SQLITE_WriteSchema)==0 ){
    char *z;
    if( zObj==0 ) zObj = "?";
    z = sqlite3MPrintf(db, "malformed database schema (%s)", zObj);
    if( zExtra ) z = sqlite3MPrintf(db, "%z - %s", z, zExtra);
    sqlite3DbFree(db, *pData->pzErrMsg);
    *pData->pzErrMsg = z;
  }
  pData->rc = db->mallocFailed ? SQLITE_NOMEM_BKPT : SQLITE_CORRUPT_BKPT;
}

/*
** This is the callback routine for the code that initializes the
** database.  See sqlite3Init() below for additional information.
** This routine is also called from the OP_ParseSchema opcode of the VDBE.
**
** Each callback contains the following information:
**
**     argv[0] = name of thing being created
**     argv[1] = root page number for table or index. 0 for trigger or view.
**     argv[2] = SQL text for the CREATE statement.
**
*/
int sqlite3InitCallback(void *pInit, int argc, char **argv, char **NotUsed){
  InitData *pData = (InitData*)pInit;
  sqlite3 *db = pData->db;
  int iDb = pData->iDb;

  assert( argc==3 );
  UNUSED_PARAMETER2(NotUsed, argc);
  assert( sqlite3_mutex_held(db->mutex) );
  DbClearProperty(db, iDb, DB_Empty);
  if( db->mallocFailed ){
    corruptSchema(pData, argv[0], 0);
    return 1;
  }

  assert( iDb>=0 && iDb<db->nDb );
  if( argv==0 ) return 0;   /* Might happen if EMPTY_RESULT_CALLBACKS are on */
  if( argv[1]==0 ){
    corruptSchema(pData, argv[0], 0);
  }else if( sqlite3_strnicmp(argv[2],"create ",7)==0 ){
    /* Call the parser to process a CREATE TABLE, INDEX or VIEW.
    ** But because db->init.busy is set to 1, no VDBE code is generated
    ** or executed.  All the parser does is build the internal data
    ** structures that describe the table, index, or view.
    */
    int rc;
    u8 saved_iDb = db->init.iDb;
    sqlite3_stmt *pStmt;
    TESTONLY(int rcp);            /* Return code from sqlite3_prepare() */

    assert( db->init.busy );
    db->init.iDb = iDb;
    db->init.newTnum = sqlite3Atoi(argv[1]);
    db->init.orphanTrigger = 0;
    TESTONLY(rcp = ) sqlite3_prepare(db, argv[2], -1, &pStmt, 0);
    rc = db->errCode;
    assert( (rc&0xFF)==(rcp&0xFF) );
    db->init.iDb = saved_iDb;
    assert( saved_iDb==0 || (db->flags & SQLITE_Vacuum)!=0 );
    if( SQLITE_OK!=rc ){
      if( db->init.orphanTrigger ){
        assert( iDb==1 );
      }else{
        pData->rc = rc;
        if( rc==SQLITE_NOMEM ){
          sqlite3OomFault(db);
        }else if( rc!=SQLITE_INTERRUPT && (rc&0xFF)!=SQLITE_LOCKED ){
          corruptSchema(pData, argv[0], sqlite3_errmsg(db));
        }
      }
    }
    sqlite3_finalize(pStmt);
  }else if( argv[0]==0 || (argv[2]!=0 && argv[2][0]!=0) ){
    corruptSchema(pData, argv[0], 0);
  }else{
    /* If the SQL column is blank it means this is an index that
    ** was created to be the PRIMARY KEY or to fulfill a UNIQUE
    ** constraint for a CREATE TABLE.  The index should have already
    ** been created when we processed the CREATE TABLE.  All we have
    ** to do here is record the root page number for that index.
    */
    Index *pIndex;
    pIndex = sqlite3FindIndex(db, argv[0], db->aDb[iDb].zDbSName);
    if( pIndex==0 ){
      /* This can occur if there exists an index on a TEMP table which
      ** has the same name as another index on a permanent index.  Since
      ** the permanent table is hidden by the TEMP table, we can also
      ** safely ignore the index on the permanent table.
      */
      /* Do Nothing */;
    }else if( sqlite3GetInt32(argv[1], &pIndex->tnum)==0 ){
      corruptSchema(pData, argv[0], "invalid rootpage");
    }
  }
  return 0;
}

/*
** Attempt to read the database schema and initialize internal
** data structures for a single database file.  The index of the
** database file is given by iDb.  iDb==0 is used for the main
** database.  iDb==1 should never be used.  iDb>=2 is used for
** auxiliary databases.  Return one of the SQLITE_ error codes to
** indicate success or failure.
*/
static int sqlite3InitOne(sqlite3 *db, int iDb, char **pzErrMsg){
  int rc;
  int i;
#ifndef SQLITE_OMIT_DEPRECATED
  int size;
#endif
  Db *pDb;
  char const *azArg[4];
  int meta[5];
  InitData initData;
  const char *zMasterName;
  int openedTransaction = 0;

  assert( iDb>=0 && iDb<db->nDb );
  assert( db->aDb[iDb].pSchema );
  assert( sqlite3_mutex_held(db->mutex) );
  assert( iDb==1 || sqlite3BtreeHoldsMutex(db->aDb[iDb].pBt) );

  /* Construct the in-memory representation schema tables (sqlite_master or
  ** sqlite_temp_master) by invoking the parser directly.  The appropriate
  ** table name will be inserted automatically by the parser so we can just
  ** use the abbreviation "x" here.  The parser will also automatically tag
  ** the schema table as read-only. */
  azArg[0] = zMasterName = SCHEMA_TABLE(iDb);
  azArg[1] = "1";
  azArg[2] = "CREATE TABLE x(type text,name text,tbl_name text,"
                            "rootpage integer,sql text)";
  azArg[3] = 0;
  initData.db = db;
  initData.iDb = iDb;
  initData.rc = SQLITE_OK;
  initData.pzErrMsg = pzErrMsg;
  sqlite3InitCallback(&initData, 3, (char **)azArg, 0);
  if( initData.rc ){
    rc = initData.rc;
    goto error_out;
  }

  /* Create a cursor to hold the database open
  */
  pDb = &db->aDb[iDb];
  if( pDb->pBt==0 ){
    if( !OMIT_TEMPDB && ALWAYS(iDb==1) ){
      DbSetProperty(db, 1, DB_SchemaLoaded);
    }
    return SQLITE_OK;
  }

  /* If there is not already a read-only (or read-write) transaction opened
  ** on the b-tree database, open one now. If a transaction is opened, it 
  ** will be closed before this function returns.  */
  sqlite3BtreeEnter(pDb->pBt);
  if( !sqlite3BtreeIsInReadTrans(pDb->pBt) ){
    rc = sqlite3BtreeBeginTrans(pDb->pBt, 0);
    if( rc!=SQLITE_OK ){
      sqlite3SetString(pzErrMsg, db, sqlite3ErrStr(rc));
      goto initone_error_out;
    }
    openedTransaction = 1;
  }

  /* Get the database meta information.
  **
  ** Meta values are as follows:
  **    meta[0]   Schema cookie.  Changes with each schema change.
  **    meta[1]   File format of schema layer.
  **    meta[2]   Size of the page cache.
  **    meta[3]   Largest rootpage (auto/incr_vacuum mode)
  **    meta[4]   Db text encoding. 1:UTF-8 2:UTF-16LE 3:UTF-16BE
  **    meta[5]   User version
  **    meta[6]   Incremental vacuum mode
  **    meta[7]   unused
  **    meta[8]   unused
  **    meta[9]   unused
  **
  ** Note: The #defined SQLITE_UTF* symbols in sqliteInt.h correspond to
  ** the possible values of meta[4].
  */
  for(i=0; i<ArraySize(meta); i++){
    sqlite3BtreeGetMeta(pDb->pBt, i+1, (u32 *)&meta[i]);
  }
  pDb->pSchema->schema_cookie = meta[BTREE_SCHEMA_VERSION-1];

  /* If opening a non-empty database, check the text encoding. For the
  ** main database, set sqlite3.enc to the encoding of the main database.
  ** For an attached db, it is an error if the encoding is not the same
  ** as sqlite3.enc.
  */
  if( meta[BTREE_TEXT_ENCODING-1] ){  /* text encoding */
    if( iDb==0 ){
#ifndef SQLITE_OMIT_UTF16
      u8 encoding;
      /* If opening the main database, set ENC(db). */
      encoding = (u8)meta[BTREE_TEXT_ENCODING-1] & 3;
      if( encoding==0 ) encoding = SQLITE_UTF8;
      ENC(db) = encoding;
#else
      ENC(db) = SQLITE_UTF8;
#endif
    }else{
      /* If opening an attached database, the encoding much match ENC(db) */
      if( meta[BTREE_TEXT_ENCODING-1]!=ENC(db) ){
        sqlite3SetString(pzErrMsg, db, "attached databases must use the same"
            " text encoding as main database");
        rc = SQLITE_ERROR;
        goto initone_error_out;
      }
    }
  }else{
    DbSetProperty(db, iDb, DB_Empty);
  }
  pDb->pSchema->enc = ENC(db);

  if( pDb->pSchema->cache_size==0 ){
#ifndef SQLITE_OMIT_DEPRECATED
    size = sqlite3AbsInt32(meta[BTREE_DEFAULT_CACHE_SIZE-1]);
    if( size==0 ){ size = SQLITE_DEFAULT_CACHE_SIZE; }
    pDb->pSchema->cache_size = size;
#else
    pDb->pSchema->cache_size = SQLITE_DEFAULT_CACHE_SIZE;
#endif
    sqlite3BtreeSetCacheSize(pDb->pBt, pDb->pSchema->cache_size);
  }

  /*
  ** file_format==1    Version 3.0.0.
  ** file_format==2    Version 3.1.3.  // ALTER TABLE ADD COLUMN
  ** file_format==3    Version 3.1.4.  // ditto but with non-NULL defaults
  ** file_format==4    Version 3.3.0.  // DESC indices.  Boolean constants
  */
  pDb->pSchema->file_format = (u8)meta[BTREE_FILE_FORMAT-1];
  if( pDb->pSchema->file_format==0 ){
    pDb->pSchema->file_format = 1;
  }
  if( pDb->pSchema->file_format>SQLITE_MAX_FILE_FORMAT ){
    sqlite3SetString(pzErrMsg, db, "unsupported file format");
    rc = SQLITE_ERROR;
    goto initone_error_out;
  }

  /* Ticket #2804:  When we open a database in the newer file format,
  ** clear the legacy_file_format pragma flag so that a VACUUM will
  ** not downgrade the database and thus invalidate any descending
  ** indices that the user might have created.
  */
  if( iDb==0 && meta[BTREE_FILE_FORMAT-1]>=4 ){
    db->flags &= ~SQLITE_LegacyFileFmt;
  }

  /* Read the schema information out of the schema tables
  */
  assert( db->init.busy );
  {
    char *zSql;
    zSql = sqlite3MPrintf(db, 
        "SELECT name, rootpage, sql FROM \"%w\".%s ORDER BY rowid",
        db->aDb[iDb].zDbSName, zMasterName);
#ifndef SQLITE_OMIT_AUTHORIZATION
    {
      sqlite3_xauth xAuth;
      xAuth = db->xAuth;
      db->xAuth = 0;
#endif
      rc = sqlite3_exec(db, zSql, sqlite3InitCallback, &initData, 0);
#ifndef SQLITE_OMIT_AUTHORIZATION
      db->xAuth = xAuth;
    }
#endif
    if( rc==SQLITE_OK ) rc = initData.rc;
    sqlite3DbFree(db, zSql);
#ifndef SQLITE_OMIT_ANALYZE
    if( rc==SQLITE_OK ){
      sqlite3AnalysisLoad(db, iDb);
    }
#endif
  }
  if( db->mallocFailed ){
    rc = SQLITE_NOMEM_BKPT;
    sqlite3ResetAllSchemasOfConnection(db);
  }
  if( rc==SQLITE_OK || (db->flags&SQLITE_WriteSchema)){
    /* Black magic: If the SQLITE_WriteSchema flag is set, then consider
    ** the schema loaded, even if errors occurred. In this situation the 
    ** current sqlite3_prepare() operation will fail, but the following one
    ** will attempt to compile the supplied statement against whatever subset
    ** of the schema was loaded before the error occurred. The primary
    ** purpose of this is to allow access to the sqlite_master table
    ** even when its contents have been corrupted.
    */
    DbSetProperty(db, iDb, DB_SchemaLoaded);
    rc = SQLITE_OK;
  }

  /* Jump here for an error that occurs after successfully allocating
  ** curMain and calling sqlite3BtreeEnter(). For an error that occurs
  ** before that point, jump to error_out.
  */
initone_error_out:
  if( openedTransaction ){
    sqlite3BtreeCommit(pDb->pBt);
  }
  sqlite3BtreeLeave(pDb->pBt);

error_out:
  if( rc==SQLITE_NOMEM || rc==SQLITE_IOERR_NOMEM ){
    sqlite3OomFault(db);
  }
  return rc;
}

/*
** Initialize all database files - the main database file, the file
** used to store temporary tables, and any additional database files
** created using ATTACH statements.  Return a success code.  If an
** error occurs, write an error message into *pzErrMsg.
**
** After a database is initialized, the DB_SchemaLoaded bit is set
** bit is set in the flags field of the Db structure. If the database
** file was of zero-length, then the DB_Empty flag is also set.
*/
int sqlite3Init(sqlite3 *db, char **pzErrMsg){
  int i, rc;
  int commit_internal = !(db->flags&SQLITE_InternChanges);
  
  assert( sqlite3_mutex_held(db->mutex) );
  assert( sqlite3BtreeHoldsMutex(db->aDb[0].pBt) );
  assert( db->init.busy==0 );
  rc = SQLITE_OK;
  db->init.busy = 1;
  ENC(db) = SCHEMA_ENC(db);
  for(i=0; rc==SQLITE_OK && i<db->nDb; i++){
    if( DbHasProperty(db, i, DB_SchemaLoaded) || i==1 ) continue;
    rc = sqlite3InitOne(db, i, pzErrMsg);
    if( rc ){
      sqlite3ResetOneSchema(db, i);
    }
  }

  /* Once all the other databases have been initialized, load the schema
  ** for the TEMP database. This is loaded last, as the TEMP database
  ** schema may contain references to objects in other databases.
  */
#ifndef SQLITE_OMIT_TEMPDB
  assert( db->nDb>1 );
  if( rc==SQLITE_OK && !DbHasProperty(db, 1, DB_SchemaLoaded) ){
    rc = sqlite3InitOne(db, 1, pzErrMsg);
    if( rc ){
      sqlite3ResetOneSchema(db, 1);
    }
  }
#endif

  db->init.busy = 0;
  if( rc==SQLITE_OK && commit_internal ){
    sqlite3CommitInternalChanges(db);
  }

  return rc; 
}

/*
** This routine is a no-op if the database schema is already initialized.
** Otherwise, the schema is loaded. An error code is returned.
*/
int sqlite3ReadSchema(Parse *pParse){
  int rc = SQLITE_OK;
  sqlite3 *db = pParse->db;
  assert( sqlite3_mutex_held(db->mutex) );
  if( !db->init.busy ){
    rc = sqlite3Init(db, &pParse->zErrMsg);
  }
  if( rc!=SQLITE_OK ){
    pParse->rc = rc;
    pParse->nErr++;
  }
  return rc;
}


/*
** Check schema cookies in all databases.  If any cookie is out
** of date set pParse->rc to SQLITE_SCHEMA.  If all schema cookies
** make no changes to pParse->rc.
*/
static void schemaIsValid(Parse *pParse){
  sqlite3 *db = pParse->db;
  int iDb;
  int rc;
  int cookie;

  assert( pParse->checkSchema );
  assert( sqlite3_mutex_held(db->mutex) );
  for(iDb=0; iDb<db->nDb; iDb++){
    int openedTransaction = 0;         /* True if a transaction is opened */
    Btree *pBt = db->aDb[iDb].pBt;     /* Btree database to read cookie from */
    if( pBt==0 ) continue;

    /* If there is not already a read-only (or read-write) transaction opened
    ** on the b-tree database, open one now. If a transaction is opened, it 
    ** will be closed immediately after reading the meta-value. */
    if( !sqlite3BtreeIsInReadTrans(pBt) ){
      rc = sqlite3BtreeBeginTrans(pBt, 0);
      if( rc==SQLITE_NOMEM || rc==SQLITE_IOERR_NOMEM ){
        sqlite3OomFault(db);
      }
      if( rc!=SQLITE_OK ) return;
      openedTransaction = 1;
    }

    /* Read the schema cookie from the database. If it does not match the 
    ** value stored as part of the in-memory schema representation,
    ** set Parse.rc to SQLITE_SCHEMA. */
    sqlite3BtreeGetMeta(pBt, BTREE_SCHEMA_VERSION, (u32 *)&cookie);
    assert( sqlite3SchemaMutexHeld(db, iDb, 0) );
    if( cookie!=db->aDb[iDb].pSchema->schema_cookie ){
      sqlite3ResetOneSchema(db, iDb);
      pParse->rc = SQLITE_SCHEMA;
    }

    /* Close the transaction, if one was opened. */
    if( openedTransaction ){
      sqlite3BtreeCommit(pBt);
    }
  }
}

/*
** Convert a schema pointer into the iDb index that indicates
** which database file in db->aDb[] the schema refers to.
**
** If the same database is attached more than once, the first
** attached database is returned.
*/
int sqlite3SchemaToIndex(sqlite3 *db, Schema *pSchema){
  int i = -1000000;

  /* If pSchema is NULL, then return -1000000. This happens when code in 
  ** expr.c is trying to resolve a reference to a transient table (i.e. one
  ** created by a sub-select). In this case the return value of this 
  ** function should never be used.
  **
  ** We return -1000000 instead of the more usual -1 simply because using
  ** -1000000 as the incorrect index into db->aDb[] is much 
  ** more likely to cause a segfault than -1 (of course there are assert()
  ** statements too, but it never hurts to play the odds).
  */
  assert( sqlite3_mutex_held(db->mutex) );
  if( pSchema ){
    for(i=0; ALWAYS(i<db->nDb); i++){
      if( db->aDb[i].pSchema==pSchema ){
        break;
      }
    }
    assert( i>=0 && i<db->nDb );
  }
  return i;
}

/*
** Free all memory allocations in the pParse object
*/
void sqlite3ParserReset(Parse *pParse){
  if( pParse ){
    sqlite3 *db = pParse->db;
    sqlite3DbFree(db, pParse->aLabel);
    sqlite3ExprListDelete(db, pParse->pConstExpr);
    if( db ){
      assert( db->lookaside.bDisable >= pParse->disableLookaside );
      db->lookaside.bDisable -= pParse->disableLookaside;
    }
    pParse->disableLookaside = 0;
  }
}

/*
** Compile the UTF-8 encoded SQL statement zSql into a statement handle.
*/
static int sqlite3Prepare(
  sqlite3 *db,              /* Database handle. */
  const char *zSql,         /* UTF-8 encoded SQL statement. */
  int nBytes,               /* Length of zSql in bytes. */
  u32 prepFlags,            /* Zero or more SQLITE_PREPARE_* flags */
  Vdbe *pReprepare,         /* VM being reprepared */
  sqlite3_stmt **ppStmt,    /* OUT: A pointer to the prepared statement */
  const char **pzTail       /* OUT: End of parsed string */
){
  char *zErrMsg = 0;        /* Error message */
  int rc = SQLITE_OK;       /* Result code */
  int i;                    /* Loop counter */
  Parse sParse;             /* Parsing context */

  memset(&sParse, 0, PARSE_HDR_SZ);
  memset(PARSE_TAIL(&sParse), 0, PARSE_TAIL_SZ);
  sParse.pReprepare = pReprepare;
  assert( ppStmt && *ppStmt==0 );
  /* assert( !db->mallocFailed ); // not true with SQLITE_USE_ALLOCA */
  assert( sqlite3_mutex_held(db->mutex) );

  /* For a long-term use prepared statement avoid the use of
  ** lookaside memory.
  */
  if( prepFlags & SQLITE_PREPARE_PERSISTENT ){
    sParse.disableLookaside++;
    db->lookaside.bDisable++;
  }

  /* Check to verify that it is possible to get a read lock on all
  ** database schemas.  The inability to get a read lock indicates that
  ** some other database connection is holding a write-lock, which in
  ** turn means that the other connection has made uncommitted changes
  ** to the schema.
  **
  ** Were we to proceed and prepare the statement against the uncommitted
  ** schema changes and if those schema changes are subsequently rolled
  ** back and different changes are made in their place, then when this
  ** prepared statement goes to run the schema cookie would fail to detect
  ** the schema change.  Disaster would follow.
  **
  ** This thread is currently holding mutexes on all Btrees (because
  ** of the sqlite3BtreeEnterAll() in sqlite3LockAndPrepare()) so it
  ** is not possible for another thread to start a new schema change
  ** while this routine is running.  Hence, we do not need to hold 
  ** locks on the schema, we just need to make sure nobody else is 
  ** holding them.
  **
  ** Note that setting READ_UNCOMMITTED overrides most lock detection,
  ** but it does *not* override schema lock detection, so this all still
  ** works even if READ_UNCOMMITTED is set.
  */
  for(i=0; i<db->nDb; i++) {
    Btree *pBt = db->aDb[i].pBt;
    if( pBt ){
      assert( sqlite3BtreeHoldsMutex(pBt) );
      rc = sqlite3BtreeSchemaLocked(pBt);
      if( rc ){
        const char *zDb = db->aDb[i].zDbSName;
        sqlite3ErrorWithMsg(db, rc, "database schema is locked: %s", zDb);
        testcase( db->flags & SQLITE_ReadUncommit );
        goto end_prepare;
      }
    }
  }

  sqlite3VtabUnlockList(db);

  sParse.db = db;
  if( nBytes>=0 && (nBytes==0 || zSql[nBytes-1]!=0) ){
    char *zSqlCopy;
    int mxLen = db->aLimit[SQLITE_LIMIT_SQL_LENGTH];
    testcase( nBytes==mxLen );
    testcase( nBytes==mxLen+1 );
    if( nBytes>mxLen ){
      sqlite3ErrorWithMsg(db, SQLITE_TOOBIG, "statement too long");
      rc = sqlite3ApiExit(db, SQLITE_TOOBIG);
      goto end_prepare;
    }
    zSqlCopy = sqlite3DbStrNDup(db, zSql, nBytes);
    if( zSqlCopy ){
      sqlite3RunParser(&sParse, zSqlCopy, &zErrMsg);
      sParse.zTail = &zSql[sParse.zTail-zSqlCopy];
      sqlite3DbFree(db, zSqlCopy);
    }else{
      sParse.zTail = &zSql[nBytes];
    }
  }else{
    sqlite3RunParser(&sParse, zSql, &zErrMsg);
  }
  assert( 0==sParse.nQueryLoop );

  if( sParse.rc==SQLITE_DONE ) sParse.rc = SQLITE_OK;
  if( sParse.checkSchema ){
    schemaIsValid(&sParse);
  }
  if( db->mallocFailed ){
    sParse.rc = SQLITE_NOMEM_BKPT;
  }
  if( pzTail ){
    *pzTail = sParse.zTail;
  }
  rc = sParse.rc;

#ifndef SQLITE_OMIT_EXPLAIN
  if( rc==SQLITE_OK && sParse.pVdbe && sParse.explain ){
    static const char * const azColName[] = {
       "addr", "opcode", "p1", "p2", "p3", "p4", "p5", "comment",
       "selectid", "order", "from", "detail"
    };
    int iFirst, mx;
    if( sParse.explain==2 ){
      sqlite3VdbeSetNumCols(sParse.pVdbe, 4);
      iFirst = 8;
      mx = 12;
    }else{
      sqlite3VdbeSetNumCols(sParse.pVdbe, 8);
      iFirst = 0;
      mx = 8;
    }
    for(i=iFirst; i<mx; i++){
      sqlite3VdbeSetColName(sParse.pVdbe, i-iFirst, COLNAME_NAME,
                            azColName[i], SQLITE_STATIC);
    }
  }
#endif

  if( db->init.busy==0 ){
    sqlite3VdbeSetSql(sParse.pVdbe, zSql, (int)(sParse.zTail-zSql), prepFlags);
  }
  if( sParse.pVdbe && (rc!=SQLITE_OK || db->mallocFailed) ){
    sqlite3VdbeFinalize(sParse.pVdbe);
    assert(!(*ppStmt));
  }else{
    *ppStmt = (sqlite3_stmt*)sParse.pVdbe;
  }

  if( zErrMsg ){
    sqlite3ErrorWithMsg(db, rc, "%s", zErrMsg);
    sqlite3DbFree(db, zErrMsg);
  }else{
    sqlite3Error(db, rc);
  }

  /* Delete any TriggerPrg structures allocated while parsing this statement. */
  while( sParse.pTriggerPrg ){
    TriggerPrg *pT = sParse.pTriggerPrg;
    sParse.pTriggerPrg = pT->pNext;
    sqlite3DbFree(db, pT);
  }

end_prepare:

  sqlite3ParserReset(&sParse);
  rc = sqlite3ApiExit(db, rc);
  assert( (rc&db->errMask)==rc );
  return rc;
}
static int sqlite3LockAndPrepare(
  sqlite3 *db,              /* Database handle. */
  const char *zSql,         /* UTF-8 encoded SQL statement. */
  int nBytes,               /* Length of zSql in bytes. */
  u32 prepFlags,            /* Zero or more SQLITE_PREPARE_* flags */
  Vdbe *pOld,               /* VM being reprepared */
  sqlite3_stmt **ppStmt,    /* OUT: A pointer to the prepared statement */
  const char **pzTail       /* OUT: End of parsed string */
){
  int rc;

#ifdef SQLITE_ENABLE_API_ARMOR
  if( ppStmt==0 ) return SQLITE_MISUSE_BKPT;
#endif
  *ppStmt = 0;
  if( !sqlite3SafetyCheckOk(db)||zSql==0 ){
    return SQLITE_MISUSE_BKPT;
  }
  sqlite3_mutex_enter(db->mutex);
  sqlite3BtreeEnterAll(db);
  rc = sqlite3Prepare(db, zSql, nBytes, prepFlags, pOld, ppStmt, pzTail);
  if( rc==SQLITE_SCHEMA ){
    sqlite3_finalize(*ppStmt);
    rc = sqlite3Prepare(db, zSql, nBytes, prepFlags, pOld, ppStmt, pzTail);
  }
  sqlite3BtreeLeaveAll(db);
  sqlite3_mutex_leave(db->mutex);
  assert( rc==SQLITE_OK || *ppStmt==0 );
  return rc;
}

/*
** Rerun the compilation of a statement after a schema change.
**
** If the statement is successfully recompiled, return SQLITE_OK. Otherwise,
** if the statement cannot be recompiled because another connection has
** locked the sqlite3_master table, return SQLITE_LOCKED. If any other error
** occurs, return SQLITE_SCHEMA.
*/
int sqlite3Reprepare(Vdbe *p){
  int rc;
  sqlite3_stmt *pNew;
  const char *zSql;
  sqlite3 *db;
  u8 prepFlags;

  assert( sqlite3_mutex_held(sqlite3VdbeDb(p)->mutex) );
  zSql = sqlite3_sql((sqlite3_stmt *)p);
  assert( zSql!=0 );  /* Reprepare only called for prepare_v2() statements */
  db = sqlite3VdbeDb(p);
  assert( sqlite3_mutex_held(db->mutex) );
  prepFlags = sqlite3VdbePrepareFlags(p);
  rc = sqlite3LockAndPrepare(db, zSql, -1, prepFlags, p, &pNew, 0);
  if( rc ){
    if( rc==SQLITE_NOMEM ){
      sqlite3OomFault(db);
    }
    assert( pNew==0 );
    return rc;
  }else{
    assert( pNew!=0 );
  }
  sqlite3VdbeSwap((Vdbe*)pNew, p);
  sqlite3TransferBindings(pNew, (sqlite3_stmt*)p);
  sqlite3VdbeResetStepResult((Vdbe*)pNew);
  sqlite3VdbeFinalize((Vdbe*)pNew);
  return SQLITE_OK;
}


/*
** Two versions of the official API.  Legacy and new use.  In the legacy
** version, the original SQL text is not saved in the prepared statement
** and so if a schema change occurs, SQLITE_SCHEMA is returned by
** sqlite3_step().  In the new version, the original SQL text is retained
** and the statement is automatically recompiled if an schema change
** occurs.
*/
int sqlite3_prepare(
  sqlite3 *db,              /* Database handle. */
  const char *zSql,         /* UTF-8 encoded SQL statement. */
  int nBytes,               /* Length of zSql in bytes. */
  sqlite3_stmt **ppStmt,    /* OUT: A pointer to the prepared statement */
  const char **pzTail       /* OUT: End of parsed string */
){
  int rc;
  rc = sqlite3LockAndPrepare(db,zSql,nBytes,0,0,ppStmt,pzTail);
#ifdef SQLITE_ENABLE_SQLRR
  SRRecPrepare(db, zSql, nBytes, 0, *ppStmt);
#endif
  assert( rc==SQLITE_OK || ppStmt==0 || *ppStmt==0 );  /* VERIFY: F13021 */
  return rc;
}
int sqlite3_prepare_v2(
  sqlite3 *db,              /* Database handle. */
  const char *zSql,         /* UTF-8 encoded SQL statement. */
  int nBytes,               /* Length of zSql in bytes. */
  sqlite3_stmt **ppStmt,    /* OUT: A pointer to the prepared statement */
  const char **pzTail       /* OUT: End of parsed string */
){
  int rc;
  /* EVIDENCE-OF: R-37923-12173 The sqlite3_prepare_v2() interface works
  ** exactly the same as sqlite3_prepare_v3() with a zero prepFlags
  ** parameter.
  **
  ** Proof in that the 5th parameter to sqlite3LockAndPrepare is 0 */
  rc = sqlite3LockAndPrepare(db,zSql,nBytes,SQLITE_PREPARE_SAVESQL,0,
                             ppStmt,pzTail);
  assert( rc==SQLITE_OK || ppStmt==0 || *ppStmt==0 );
  return rc;
}
int sqlite3_prepare_v3(
  sqlite3 *db,              /* Database handle. */
  const char *zSql,         /* UTF-8 encoded SQL statement. */
  int nBytes,               /* Length of zSql in bytes. */
  unsigned int prepFlags,   /* Zero or more SQLITE_PREPARE_* flags */
  sqlite3_stmt **ppStmt,    /* OUT: A pointer to the prepared statement */
  const char **pzTail       /* OUT: End of parsed string */
){
  int rc;
  /* EVIDENCE-OF: R-56861-42673 sqlite3_prepare_v3() differs from
  ** sqlite3_prepare_v2() only in having the extra prepFlags parameter,
  ** which is a bit array consisting of zero or more of the
  ** SQLITE_PREPARE_* flags.
  **
  ** Proof by comparison to the implementation of sqlite3_prepare_v2()
  ** directly above. */
  rc = sqlite3LockAndPrepare(db,zSql,nBytes,
                 SQLITE_PREPARE_SAVESQL|(prepFlags&SQLITE_PREPARE_MASK),
                 0,ppStmt,pzTail);
<<<<<<< HEAD
#ifdef SQLITE_ENABLE_SQLRR
  SRRecPrepare(db, zSql, nBytes, 1, *ppStmt);
#endif
  assert( rc==SQLITE_OK || ppStmt==0 || *ppStmt==0 );  /* VERIFY: F13021 */
=======
  assert( rc==SQLITE_OK || ppStmt==0 || *ppStmt==0 );
>>>>>>> 915d7bd1
  return rc;
}


#ifndef SQLITE_OMIT_UTF16
/*
** Compile the UTF-16 encoded SQL statement zSql into a statement handle.
*/
static int sqlite3Prepare16(
  sqlite3 *db,              /* Database handle. */ 
  const void *zSql,         /* UTF-16 encoded SQL statement. */
  int nBytes,               /* Length of zSql in bytes. */
  u32 prepFlags,            /* Zero or more SQLITE_PREPARE_* flags */
  sqlite3_stmt **ppStmt,    /* OUT: A pointer to the prepared statement */
  const void **pzTail       /* OUT: End of parsed string */
){
  /* This function currently works by first transforming the UTF-16
  ** encoded string to UTF-8, then invoking sqlite3_prepare(). The
  ** tricky bit is figuring out the pointer to return in *pzTail.
  */
  char *zSql8;
  const char *zTail8 = 0;
  int rc = SQLITE_OK;

#ifdef SQLITE_ENABLE_API_ARMOR
  if( ppStmt==0 ) return SQLITE_MISUSE_BKPT;
#endif
  *ppStmt = 0;
  if( !sqlite3SafetyCheckOk(db)||zSql==0 ){
    return SQLITE_MISUSE_BKPT;
  }
  if( nBytes>=0 ){
    int sz;
    const char *z = (const char*)zSql;
    for(sz=0; sz<nBytes && (z[sz]!=0 || z[sz+1]!=0); sz += 2){}
    nBytes = sz;
  }
  sqlite3_mutex_enter(db->mutex);
  zSql8 = sqlite3Utf16to8(db, zSql, nBytes, SQLITE_UTF16NATIVE);
  if( zSql8 ){
    rc = sqlite3LockAndPrepare(db, zSql8, -1, prepFlags, 0, ppStmt, &zTail8);
  }
#ifdef SQLITE_ENABLE_SQLRR
  SRRecPrepare(db, zSql8, -1, 1, *ppStmt);
#endif
  if( zTail8 && pzTail ){
    /* If sqlite3_prepare returns a tail pointer, we calculate the
    ** equivalent pointer into the UTF-16 string by counting the unicode
    ** characters between zSql8 and zTail8, and then returning a pointer
    ** the same number of characters into the UTF-16 string.
    */
    int chars_parsed = sqlite3Utf8CharLen(zSql8, (int)(zTail8-zSql8));
    *pzTail = (u8 *)zSql + sqlite3Utf16ByteLen(zSql, chars_parsed);
  }
  sqlite3DbFree(db, zSql8); 
  rc = sqlite3ApiExit(db, rc);
  sqlite3_mutex_leave(db->mutex);
  return rc;
}

/*
** Two versions of the official API.  Legacy and new use.  In the legacy
** version, the original SQL text is not saved in the prepared statement
** and so if a schema change occurs, SQLITE_SCHEMA is returned by
** sqlite3_step().  In the new version, the original SQL text is retained
** and the statement is automatically recompiled if an schema change
** occurs.
*/
int sqlite3_prepare16(
  sqlite3 *db,              /* Database handle. */ 
  const void *zSql,         /* UTF-16 encoded SQL statement. */
  int nBytes,               /* Length of zSql in bytes. */
  sqlite3_stmt **ppStmt,    /* OUT: A pointer to the prepared statement */
  const void **pzTail       /* OUT: End of parsed string */
){
  int rc;
  rc = sqlite3Prepare16(db,zSql,nBytes,0,ppStmt,pzTail);
  assert( rc==SQLITE_OK || ppStmt==0 || *ppStmt==0 );  /* VERIFY: F13021 */
  return rc;
}
int sqlite3_prepare16_v2(
  sqlite3 *db,              /* Database handle. */ 
  const void *zSql,         /* UTF-16 encoded SQL statement. */
  int nBytes,               /* Length of zSql in bytes. */
  sqlite3_stmt **ppStmt,    /* OUT: A pointer to the prepared statement */
  const void **pzTail       /* OUT: End of parsed string */
){
  int rc;
  rc = sqlite3Prepare16(db,zSql,nBytes,SQLITE_PREPARE_SAVESQL,ppStmt,pzTail);
  assert( rc==SQLITE_OK || ppStmt==0 || *ppStmt==0 );  /* VERIFY: F13021 */
  return rc;
}
int sqlite3_prepare16_v3(
  sqlite3 *db,              /* Database handle. */ 
  const void *zSql,         /* UTF-16 encoded SQL statement. */
  int nBytes,               /* Length of zSql in bytes. */
  unsigned int prepFlags,   /* Zero or more SQLITE_PREPARE_* flags */
  sqlite3_stmt **ppStmt,    /* OUT: A pointer to the prepared statement */
  const void **pzTail       /* OUT: End of parsed string */
){
  int rc;
  rc = sqlite3Prepare16(db,zSql,nBytes,
         SQLITE_PREPARE_SAVESQL|(prepFlags&SQLITE_PREPARE_MASK),
         ppStmt,pzTail);
  assert( rc==SQLITE_OK || ppStmt==0 || *ppStmt==0 );  /* VERIFY: F13021 */
  return rc;
}

#endif /* SQLITE_OMIT_UTF16 */<|MERGE_RESOLUTION|>--- conflicted
+++ resolved
@@ -800,14 +800,10 @@
   rc = sqlite3LockAndPrepare(db,zSql,nBytes,
                  SQLITE_PREPARE_SAVESQL|(prepFlags&SQLITE_PREPARE_MASK),
                  0,ppStmt,pzTail);
-<<<<<<< HEAD
 #ifdef SQLITE_ENABLE_SQLRR
   SRRecPrepare(db, zSql, nBytes, 1, *ppStmt);
 #endif
-  assert( rc==SQLITE_OK || ppStmt==0 || *ppStmt==0 );  /* VERIFY: F13021 */
-=======
   assert( rc==SQLITE_OK || ppStmt==0 || *ppStmt==0 );
->>>>>>> 915d7bd1
   return rc;
 }
 
